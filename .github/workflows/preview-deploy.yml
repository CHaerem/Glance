--- conflicted
+++ resolved
@@ -1,311 +1,301 @@
-name: Deploy Preview to GitHub Pages
-
-on:
-  push:
-    branches:
-      - main
-    paths:
-      - 'server/**/*.html'
-<<<<<<< HEAD
-      - 'server/public/**/*.js'
-      - 'server/public/**/*.css'
-=======
-      - 'server/**/*.js'
-      - 'server/**/*.css'
->>>>>>> af1b75ae
-      - 'server/preview/**'
-      - '.github/workflows/preview-deploy.yml'
-  pull_request:
-    types: [opened, synchronize, reopened, closed]
-    paths:
-      - 'server/**/*.html'
-<<<<<<< HEAD
-      - 'server/public/**/*.js'
-      - 'server/public/**/*.css'
-=======
-      - 'server/**/*.js'
-      - 'server/**/*.css'
->>>>>>> af1b75ae
-      - 'server/preview/**'
-  workflow_dispatch:
-
-permissions:
-  contents: read
-  pages: write
-  id-token: write
-  pull-requests: write
-
-# Allow only one concurrent deployment per PR, but allow main to deploy independently
-concurrency:
-  group: "pages-${{ github.event_name }}-${{ github.event.pull_request.number || github.ref }}"
-  cancel-in-progress: false
-
-jobs:
-  build-and-deploy:
-    runs-on: ubuntu-latest
-    # Skip deployment on PR close
-    if: github.event.action != 'closed'
-
-    steps:
-      - name: Checkout
-        uses: actions/checkout@v4
-        with:
-          fetch-depth: 0
-
-      - name: Setup Node.js
-        uses: actions/setup-node@v4
-        with:
-          node-version: '20'
-
-      - name: Install dependencies
-        run: |
-          cd server
-          npm ci
-
-      - name: Determine deployment path
-        id: deploy-path
-        run: |
-          if [ "${{ github.event_name }}" == "pull_request" ]; then
-            echo "subdir=pr-${{ github.event.pull_request.number }}" >> $GITHUB_OUTPUT
-            echo "base=/pr-${{ github.event.pull_request.number }}/" >> $GITHUB_OUTPUT
-            echo "is_pr=true" >> $GITHUB_OUTPUT
-          else
-            echo "subdir=." >> $GITHUB_OUTPUT
-            echo "base=/" >> $GITHUB_OUTPUT
-            echo "is_pr=false" >> $GITHUB_OUTPUT
-          fi
-
-      - name: Fetch existing GitHub Pages content
-        if: steps.deploy-path.outputs.is_pr == 'true'
-        continue-on-error: true
-        run: |
-          # Try to fetch existing gh-pages branch to preserve other PR previews
-          git fetch origin gh-pages:gh-pages 2>/dev/null || echo "No gh-pages branch yet"
-
-          # Create staging directory
-          mkdir -p _site
-
-          # If gh-pages exists, copy its content to preserve other PRs
-          if git rev-parse --verify gh-pages >/dev/null 2>&1; then
-            echo "Fetching existing content from gh-pages branch..."
-            git checkout gh-pages -- . 2>/dev/null || true
-
-            # Copy everything except .git
-            find . -maxdepth 1 ! -name . ! -name .git ! -name _site ! -name server ! -name .github -exec cp -r {} _site/ \;
-
-            # Go back to our branch
-            git checkout ${{ github.ref_name }}
-          else
-            echo "No existing gh-pages content found (first deployment)"
-          fi
-
-      - name: Build preview
-        env:
-          BASE_PATH: ${{ steps.deploy-path.outputs.base }}
-        run: |
-          cd server
-          npm run build:preview
-
-      - name: Verify build output
-        run: |
-          echo "Checking build output..."
-          ls -la server/preview/
-          if [ ! -f "server/preview/index.html" ]; then
-            echo "❌ Error: index.html not found in build output"
-            exit 1
-          fi
-          if [ ! -f "server/preview/admin.html" ]; then
-            echo "❌ Error: admin.html not found in build output"
-            exit 1
-          fi
-          echo "✅ Build output verified"
-
-      - name: Prepare deployment directory
-        run: |
-          SUBDIR="${{ steps.deploy-path.outputs.subdir }}"
-
-          if [ "${{ steps.deploy-path.outputs.is_pr }}" == "true" ]; then
-            # For PR: merge with existing content
-            echo "Preparing PR preview in subdirectory: $SUBDIR"
-            mkdir -p "_site/$SUBDIR"
-            cp -r server/preview/* "_site/$SUBDIR/"
-          else
-            # For main: deploy to root
-            echo "Preparing main deployment to root"
-            mkdir -p _site
-            cp -r server/preview/* _site/
-          fi
-
-          # Ensure .nojekyll exists
-          touch _site/.nojekyll
-
-          echo "Final deployment structure:"
-          ls -la _site/
-          if [ "${{ steps.deploy-path.outputs.is_pr }}" == "true" ]; then
-            echo "PR preview content:"
-            ls -la "_site/$SUBDIR/"
-          fi
-
-      - name: Setup Pages
-        uses: actions/configure-pages@v4
-
-      - name: Upload artifact
-        uses: actions/upload-pages-artifact@v3
-        with:
-          path: '_site'
-
-      - name: Deploy to GitHub Pages
-        id: deployment
-        uses: actions/deploy-pages@v4
-
-      - name: Get deployment URL
-        id: get-url
-        run: |
-          REPO_NAME="${{ github.event.repository.name }}"
-          OWNER_LOWER=$(echo "${{ github.repository_owner }}" | tr '[:upper:]' '[:lower:]')
-
-          if [ "${{ github.event_name }}" == "pull_request" ]; then
-            echo "url=https://${OWNER_LOWER}.github.io/${REPO_NAME}/pr-${{ github.event.pull_request.number }}/" >> $GITHUB_OUTPUT
-          else
-            echo "url=https://${OWNER_LOWER}.github.io/${REPO_NAME}/" >> $GITHUB_OUTPUT
-          fi
-
-      - name: Comment on PR
-        if: github.event_name == 'pull_request'
-        uses: actions/github-script@v7
-        with:
-          script: |
-            const prNumber = context.payload.pull_request.number;
-            const deployUrl = '${{ steps.get-url.outputs.url }}';
-
-            const comment = `## 🚀 Preview Deployed!
-
-            Your changes are live at: **${deployUrl}**
-
-            **Quick Links:**
-            - 🎨 [Main Interface](${deployUrl})
-            - ⚙️ [Admin Panel](${deployUrl}admin.html)
-
-            **Other Previews:**
-            - 📌 [Main Demo](https://chaerem.github.io/Glance/) (stable, from main branch)
-            - 🔗 This PR: \`pr-${prNumber}\` subdirectory
-
-            > **Note:** This preview uses a mocked API that runs entirely in the browser. All functionality is simulated - no real backend or OpenAI calls are made.
-
-            ---
-
-            <details>
-            <summary>📋 Troubleshooting</summary>
-
-            If the preview URL returns a 404:
-            1. Wait 2-3 minutes for deployment to propagate
-            2. Verify GitHub Pages is enabled in **Settings** → **Pages**
-            3. Ensure source is set to **GitHub Actions**
-            4. Check the Actions tab for deployment status
-
-            See [\`.github/GITHUB_PAGES_SETUP.md\`](.github/GITHUB_PAGES_SETUP.md) for more help.
-            </details>
-
-            ---
-
-            The preview updates automatically with each commit. Multiple PR previews can run simultaneously!`;
-
-            // Find and update existing comment
-            const { data: comments } = await github.rest.issues.listComments({
-              owner: context.repo.owner,
-              repo: context.repo.repo,
-              issue_number: prNumber
-            });
-
-            const botComment = comments.find(c =>
-              c.user.type === 'Bot' && c.body.includes('Preview Deployed')
-            );
-
-            if (botComment) {
-              await github.rest.issues.updateComment({
-                owner: context.repo.owner,
-                repo: context.repo.repo,
-                comment_id: botComment.id,
-                body: comment
-              });
-            } else {
-              await github.rest.issues.createComment({
-                owner: context.repo.owner,
-                repo: context.repo.repo,
-                issue_number: prNumber,
-                body: comment
-              });
-            }
-
-  cleanup:
-    runs-on: ubuntu-latest
-    if: github.event_name == 'pull_request' && github.event.action == 'closed'
-    permissions:
-      contents: read
-      pages: write
-      id-token: write
-      pull-requests: write
-
-    steps:
-      - name: Checkout
-        uses: actions/checkout@v4
-        with:
-          ref: gh-pages
-          fetch-depth: 0
-
-      - name: Remove PR preview directory
-        run: |
-          PR_DIR="pr-${{ github.event.pull_request.number }}"
-          if [ -d "$PR_DIR" ]; then
-            echo "Removing preview directory: $PR_DIR"
-            rm -rf "$PR_DIR"
-          else
-            echo "Preview directory not found: $PR_DIR"
-          fi
-
-          # Ensure .nojekyll exists
-          touch .nojekyll
-
-      - name: Setup Pages
-        uses: actions/configure-pages@v4
-
-      - name: Upload artifact
-        uses: actions/upload-pages-artifact@v3
-        with:
-          path: '.'
-
-      - name: Deploy to GitHub Pages
-        id: deployment
-        uses: actions/deploy-pages@v4
-
-      - name: Comment PR cleanup
-        uses: actions/github-script@v7
-        with:
-          script: |
-            const prNumber = context.payload.pull_request.number;
-
-            const comment = `## 🧹 Preview Cleaned Up
-
-            The preview for this PR has been removed from GitHub Pages.
-
-            The main demo is still available at: https://chaerem.github.io/Glance/`;
-
-            // Update existing bot comment
-            const { data: comments } = await github.rest.issues.listComments({
-              owner: context.repo.owner,
-              repo: context.repo.repo,
-              issue_number: prNumber
-            });
-
-            const botComment = comments.find(c =>
-              c.user.type === 'Bot' && c.body.includes('Preview Deployed')
-            );
-
-            if (botComment) {
-              await github.rest.issues.updateComment({
-                owner: context.repo.owner,
-                repo: context.repo.repo,
-                comment_id: botComment.id,
-                body: comment
-              });
-            }
+name: Deploy Preview to GitHub Pages
+
+on:
+  push:
+    branches:
+      - main
+    paths:
+      - 'server/**/*.html'
+      - 'server/**/*.js'
+      - 'server/**/*.css'
+      - 'server/preview/**'
+      - '.github/workflows/preview-deploy.yml'
+  pull_request:
+    types: [opened, synchronize, reopened, closed]
+    paths:
+      - 'server/**/*.html'
+      - 'server/**/*.js'
+      - 'server/**/*.css'
+      - 'server/preview/**'
+  workflow_dispatch:
+
+permissions:
+  contents: read
+  pages: write
+  id-token: write
+  pull-requests: write
+
+# Allow only one concurrent deployment per PR, but allow main to deploy independently
+concurrency:
+  group: "pages-${{ github.event_name }}-${{ github.event.pull_request.number || github.ref }}"
+  cancel-in-progress: false
+
+jobs:
+  build-and-deploy:
+    runs-on: ubuntu-latest
+    # Skip deployment on PR close
+    if: github.event.action != 'closed'
+
+    steps:
+      - name: Checkout
+        uses: actions/checkout@v4
+        with:
+          fetch-depth: 0
+
+      - name: Setup Node.js
+        uses: actions/setup-node@v4
+        with:
+          node-version: '20'
+
+      - name: Install dependencies
+        run: |
+          cd server
+          npm ci
+
+      - name: Determine deployment path
+        id: deploy-path
+        run: |
+          if [ "${{ github.event_name }}" == "pull_request" ]; then
+            echo "subdir=pr-${{ github.event.pull_request.number }}" >> $GITHUB_OUTPUT
+            echo "base=/pr-${{ github.event.pull_request.number }}/" >> $GITHUB_OUTPUT
+            echo "is_pr=true" >> $GITHUB_OUTPUT
+          else
+            echo "subdir=." >> $GITHUB_OUTPUT
+            echo "base=/" >> $GITHUB_OUTPUT
+            echo "is_pr=false" >> $GITHUB_OUTPUT
+          fi
+
+      - name: Fetch existing GitHub Pages content
+        if: steps.deploy-path.outputs.is_pr == 'true'
+        continue-on-error: true
+        run: |
+          # Try to fetch existing gh-pages branch to preserve other PR previews
+          git fetch origin gh-pages:gh-pages 2>/dev/null || echo "No gh-pages branch yet"
+
+          # Create staging directory
+          mkdir -p _site
+
+          # If gh-pages exists, copy its content to preserve other PRs
+          if git rev-parse --verify gh-pages >/dev/null 2>&1; then
+            echo "Fetching existing content from gh-pages branch..."
+            git checkout gh-pages -- . 2>/dev/null || true
+
+            # Copy everything except .git
+            find . -maxdepth 1 ! -name . ! -name .git ! -name _site ! -name server ! -name .github -exec cp -r {} _site/ \;
+
+            # Go back to our branch
+            git checkout ${{ github.ref_name }}
+          else
+            echo "No existing gh-pages content found (first deployment)"
+          fi
+
+      - name: Build preview
+        env:
+          BASE_PATH: ${{ steps.deploy-path.outputs.base }}
+        run: |
+          cd server
+          npm run build:preview
+
+      - name: Verify build output
+        run: |
+          echo "Checking build output..."
+          ls -la server/preview/
+          if [ ! -f "server/preview/index.html" ]; then
+            echo "❌ Error: index.html not found in build output"
+            exit 1
+          fi
+          if [ ! -f "server/preview/admin.html" ]; then
+            echo "❌ Error: admin.html not found in build output"
+            exit 1
+          fi
+          echo "✅ Build output verified"
+
+      - name: Prepare deployment directory
+        run: |
+          SUBDIR="${{ steps.deploy-path.outputs.subdir }}"
+
+          if [ "${{ steps.deploy-path.outputs.is_pr }}" == "true" ]; then
+            # For PR: merge with existing content
+            echo "Preparing PR preview in subdirectory: $SUBDIR"
+            mkdir -p "_site/$SUBDIR"
+            cp -r server/preview/* "_site/$SUBDIR/"
+          else
+            # For main: deploy to root
+            echo "Preparing main deployment to root"
+            mkdir -p _site
+            cp -r server/preview/* _site/
+          fi
+
+          # Ensure .nojekyll exists
+          touch _site/.nojekyll
+
+          echo "Final deployment structure:"
+          ls -la _site/
+          if [ "${{ steps.deploy-path.outputs.is_pr }}" == "true" ]; then
+            echo "PR preview content:"
+            ls -la "_site/$SUBDIR/"
+          fi
+
+      - name: Setup Pages
+        uses: actions/configure-pages@v4
+
+      - name: Upload artifact
+        uses: actions/upload-pages-artifact@v3
+        with:
+          path: '_site'
+
+      - name: Deploy to GitHub Pages
+        id: deployment
+        uses: actions/deploy-pages@v4
+
+      - name: Get deployment URL
+        id: get-url
+        run: |
+          REPO_NAME="${{ github.event.repository.name }}"
+          OWNER_LOWER=$(echo "${{ github.repository_owner }}" | tr '[:upper:]' '[:lower:]')
+
+          if [ "${{ github.event_name }}" == "pull_request" ]; then
+            echo "url=https://${OWNER_LOWER}.github.io/${REPO_NAME}/pr-${{ github.event.pull_request.number }}/" >> $GITHUB_OUTPUT
+          else
+            echo "url=https://${OWNER_LOWER}.github.io/${REPO_NAME}/" >> $GITHUB_OUTPUT
+          fi
+
+      - name: Comment on PR
+        if: github.event_name == 'pull_request'
+        uses: actions/github-script@v7
+        with:
+          script: |
+            const prNumber = context.payload.pull_request.number;
+            const deployUrl = '${{ steps.get-url.outputs.url }}';
+
+            const comment = `## 🚀 Preview Deployed!
+
+            Your changes are live at: **${deployUrl}**
+
+            **Quick Links:**
+            - 🎨 [Main Interface](${deployUrl})
+            - ⚙️ [Admin Panel](${deployUrl}admin.html)
+
+            **Other Previews:**
+            - 📌 [Main Demo](https://chaerem.github.io/Glance/) (stable, from main branch)
+            - 🔗 This PR: \`pr-${prNumber}\` subdirectory
+
+            > **Note:** This preview uses a mocked API that runs entirely in the browser. All functionality is simulated - no real backend or OpenAI calls are made.
+
+            ---
+
+            <details>
+            <summary>📋 Troubleshooting</summary>
+
+            If the preview URL returns a 404:
+            1. Wait 2-3 minutes for deployment to propagate
+            2. Verify GitHub Pages is enabled in **Settings** → **Pages**
+            3. Ensure source is set to **GitHub Actions**
+            4. Check the Actions tab for deployment status
+
+            See [\`.github/GITHUB_PAGES_SETUP.md\`](.github/GITHUB_PAGES_SETUP.md) for more help.
+            </details>
+
+            ---
+
+            The preview updates automatically with each commit. Multiple PR previews can run simultaneously!`;
+
+            // Find and update existing comment
+            const { data: comments } = await github.rest.issues.listComments({
+              owner: context.repo.owner,
+              repo: context.repo.repo,
+              issue_number: prNumber
+            });
+
+            const botComment = comments.find(c =>
+              c.user.type === 'Bot' && c.body.includes('Preview Deployed')
+            );
+
+            if (botComment) {
+              await github.rest.issues.updateComment({
+                owner: context.repo.owner,
+                repo: context.repo.repo,
+                comment_id: botComment.id,
+                body: comment
+              });
+            } else {
+              await github.rest.issues.createComment({
+                owner: context.repo.owner,
+                repo: context.repo.repo,
+                issue_number: prNumber,
+                body: comment
+              });
+            }
+
+  cleanup:
+    runs-on: ubuntu-latest
+    if: github.event_name == 'pull_request' && github.event.action == 'closed'
+    permissions:
+      contents: read
+      pages: write
+      id-token: write
+      pull-requests: write
+
+    steps:
+      - name: Checkout
+        uses: actions/checkout@v4
+        with:
+          ref: gh-pages
+          fetch-depth: 0
+
+      - name: Remove PR preview directory
+        run: |
+          PR_DIR="pr-${{ github.event.pull_request.number }}"
+          if [ -d "$PR_DIR" ]; then
+            echo "Removing preview directory: $PR_DIR"
+            rm -rf "$PR_DIR"
+          else
+            echo "Preview directory not found: $PR_DIR"
+          fi
+
+          # Ensure .nojekyll exists
+          touch .nojekyll
+
+      - name: Setup Pages
+        uses: actions/configure-pages@v4
+
+      - name: Upload artifact
+        uses: actions/upload-pages-artifact@v3
+        with:
+          path: '.'
+
+      - name: Deploy to GitHub Pages
+        id: deployment
+        uses: actions/deploy-pages@v4
+
+      - name: Comment PR cleanup
+        uses: actions/github-script@v7
+        with:
+          script: |
+            const prNumber = context.payload.pull_request.number;
+
+            const comment = `## 🧹 Preview Cleaned Up
+
+            The preview for this PR has been removed from GitHub Pages.
+
+            The main demo is still available at: https://chaerem.github.io/Glance/`;
+
+            // Update existing bot comment
+            const { data: comments } = await github.rest.issues.listComments({
+              owner: context.repo.owner,
+              repo: context.repo.repo,
+              issue_number: prNumber
+            });
+
+            const botComment = comments.find(c =>
+              c.user.type === 'Bot' && c.body.includes('Preview Deployed')
+            );
+
+            if (botComment) {
+              await github.rest.issues.updateComment({
+                owner: context.repo.owner,
+                repo: context.repo.repo,
+                comment_id: botComment.id,
+                body: comment
+              });
+            }