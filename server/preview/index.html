<!DOCTYPE html>
<html lang="en">
<head>
    <!-- Inline mock API for preview mode (must load synchronously) -->
    <script>
        // Auto-detect preview mode
        (function() {
            const isGitHubPages = window.location.hostname.includes('github.io');
            const isLocalFile = window.location.protocol === 'file:';

            if (!isGitHubPages && !isLocalFile) {
                console.log('[Preview] Production mode - using real backend');
                return;
            }

            console.log('[Preview] Mock mode activated');

            // Load mock API immediately (synchronously)
            /**
 * Mock API Server for GitHub Pages Preview
 *
 * Enhanced version with visually rich placeholder generation
 * for proper UX/design testing
 */

class MockAPI {
    constructor() {
        this.storage = {
            settings: {
                defaultSleepDuration: 3600000000,
                devMode: false,
                devServerHost: '',
                defaultOrientation: 'portrait',
                nightSleepEnabled: false,
                nightSleepStartHour: 23,
                nightSleepEndHour: 5
            },
            currentImage: {
                imageId: 'demo-001',
                originalImage: null,
                originalImageMime: 'image/png',
                originalPrompt: 'A serene landscape with mountains and a lake at sunset',
                timestamp: Date.now() - 3600000
            },
            images: new Map(),
            history: [],
            devices: {
                'esp32-001': {
                    deviceId: 'esp32-001',
                    state: 'sleeping',
                    batteryVoltage: 4.1,
                    batteryPercent: 85,
                    isCharging: false,
                    lastChargeTimestamp: Date.now() - 7200000,
                    signalStrength: -45,
                    lastSeen: Date.now() - 1800000,
                    sleepDuration: 3600000000,
                    status: 'sleeping'
                }
            },
            logs: [
                '[2025-10-30 10:15:32] Server started',
                '[2025-10-30 10:15:33] Mock API initialized',
                '[2025-10-30 10:16:45] ESP32 connected',
                '[2025-10-30 10:17:12] Image generated: demo-001'
            ],
            deviceLogs: [
                '[2025-10-30 10:16:45] ESP32 woke up',
                '[2025-10-30 10:16:46] Connected to WiFi',
                '[2025-10-30 10:16:47] Battery: 4.1V (85%)',
                '[2025-10-30 10:17:12] Display refresh complete',
                '[2025-10-30 10:17:13] Entering deep sleep for 60 minutes'
            ],
            collections: this.generateMockCollections(),
            myCollection: []
        };

        this.generateDemoImage();
        this.initializeMyCollection();
    }

    /**
     * Generate visually rich placeholder based on prompt
     */
    generateArtisticImage(prompt, width = 400, height = 533) {
        const canvas = document.createElement('canvas');
        canvas.width = width;
        canvas.height = height;
        const ctx = canvas.getContext('2d');

        // Extract style hints from prompt
        const lowerPrompt = prompt.toLowerCase();
        let style = 'abstract';

        if (lowerPrompt.includes('landscape') || lowerPrompt.includes('mountain') || lowerPrompt.includes('lake')) {
            style = 'landscape';
        } else if (lowerPrompt.includes('portrait') || lowerPrompt.includes('face') || lowerPrompt.includes('person')) {
            style = 'portrait';
        } else if (lowerPrompt.includes('geometric') || lowerPrompt.includes('pattern')) {
            style = 'geometric';
        } else if (lowerPrompt.includes('minimal')) {
            style = 'minimal';
        }

        // Generate based on style
        switch(style) {
            case 'landscape':
                this.drawLandscape(ctx, width, height, prompt);
                break;
            case 'portrait':
                this.drawPortrait(ctx, width, height, prompt);
                break;
            case 'geometric':
                this.drawGeometric(ctx, width, height, prompt);
                break;
            case 'minimal':
                this.drawMinimal(ctx, width, height, prompt);
                break;
            default:
                this.drawAbstract(ctx, width, height, prompt);
        }

        // Add subtle prompt text at bottom
        this.addPromptOverlay(ctx, width, height, prompt);

        return canvas.toDataURL('image/png').split(',')[1];
    }

    drawLandscape(ctx, width, height, prompt) {
        // Sky gradient
        const skyGradient = ctx.createLinearGradient(0, 0, 0, height * 0.6);
        skyGradient.addColorStop(0, '#87CEEB');
        skyGradient.addColorStop(0.5, '#B0E0E6');
        skyGradient.addColorStop(1, '#FFE4B5');
        ctx.fillStyle = skyGradient;
        ctx.fillRect(0, 0, width, height * 0.6);

        // Mountains in layers
        const mountainLayers = [
            { y: height * 0.4, color: '#4A5568', points: 5 },
            { y: height * 0.45, color: '#718096', points: 6 },
            { y: height * 0.5, color: '#A0AEC0', points: 7 }
        ];

        mountainLayers.forEach(layer => {
            ctx.fillStyle = layer.color;
            ctx.beginPath();
            ctx.moveTo(0, height * 0.6);

            for (let i = 0; i <= layer.points; i++) {
                const x = (width / layer.points) * i;
                const peakHeight = layer.y + (Math.sin(i * 1.5) * height * 0.1);
                ctx.lineTo(x, peakHeight);
            }

            ctx.lineTo(width, height * 0.6);
            ctx.closePath();
            ctx.fill();
        });

        // Foreground - grass/lake
        const groundGradient = ctx.createLinearGradient(0, height * 0.6, 0, height);
        if (prompt.toLowerCase().includes('lake')) {
            groundGradient.addColorStop(0, '#4682B4');
            groundGradient.addColorStop(1, '#1E3A5F');
        } else {
            groundGradient.addColorStop(0, '#90EE90');
            groundGradient.addColorStop(1, '#228B22');
        }
        ctx.fillStyle = groundGradient;
        ctx.fillRect(0, height * 0.6, width, height * 0.4);

        // Sun/Moon
        ctx.fillStyle = prompt.toLowerCase().includes('sunset') ? '#FF6347' : '#FFD700';
        ctx.beginPath();
        ctx.arc(width * 0.8, height * 0.2, 30, 0, Math.PI * 2);
        ctx.fill();

        // Add some trees
        for (let i = 0; i < 5; i++) {
            const treeX = (width / 6) * (i + 1) + (Math.random() * 20 - 10);
            const treeY = height * 0.6 + (Math.random() * height * 0.1);
            this.drawTree(ctx, treeX, treeY, 15 + Math.random() * 10);
        }
    }

    drawTree(ctx, x, y, size) {
        // Trunk
        ctx.fillStyle = '#654321';
        ctx.fillRect(x - size * 0.1, y, size * 0.2, size);

        // Foliage
        ctx.fillStyle = '#228B22';
        ctx.beginPath();
        ctx.moveTo(x, y - size * 0.5);
        ctx.lineTo(x - size * 0.4, y + size * 0.2);
        ctx.lineTo(x + size * 0.4, y + size * 0.2);
        ctx.closePath();
        ctx.fill();
    }

    drawPortrait(ctx, width, height) {
        // Background
        const bgGradient = ctx.createRadialGradient(width/2, height/3, 0, width/2, height/3, width);
        bgGradient.addColorStop(0, '#FFF5E1');
        bgGradient.addColorStop(1, '#D2B48C');
        ctx.fillStyle = bgGradient;
        ctx.fillRect(0, 0, width, height);

        // Head
        const centerX = width / 2;
        const centerY = height * 0.4;
        const headRadius = width * 0.25;

        ctx.fillStyle = '#FFDAB9';
        ctx.beginPath();
        ctx.ellipse(centerX, centerY, headRadius * 0.8, headRadius, 0, 0, Math.PI * 2);
        ctx.fill();

        // Hair
        ctx.fillStyle = '#4A2C2A';
        ctx.beginPath();
        ctx.ellipse(centerX, centerY - headRadius * 0.3, headRadius * 0.85, headRadius * 0.8, 0, 0, Math.PI * 2);
        ctx.fill();

        // Eyes
        ctx.fillStyle = '#2C3E50';
        ctx.beginPath();
        ctx.arc(centerX - headRadius * 0.3, centerY - headRadius * 0.1, headRadius * 0.08, 0, Math.PI * 2);
        ctx.arc(centerX + headRadius * 0.3, centerY - headRadius * 0.1, headRadius * 0.08, 0, Math.PI * 2);
        ctx.fill();

        // Nose
        ctx.strokeStyle = '#B8956A';
        ctx.lineWidth = 2;
        ctx.beginPath();
        ctx.moveTo(centerX, centerY);
        ctx.lineTo(centerX - headRadius * 0.05, centerY + headRadius * 0.15);
        ctx.stroke();

        // Mouth
        ctx.strokeStyle = '#D2691E';
        ctx.lineWidth = 2;
        ctx.beginPath();
        ctx.arc(centerX, centerY + headRadius * 0.3, headRadius * 0.3, 0.2, Math.PI - 0.2);
        ctx.stroke();

        // Shoulders
        ctx.fillStyle = '#4682B4';
        ctx.beginPath();
        ctx.moveTo(centerX - headRadius * 1.2, height);
        ctx.lineTo(centerX - headRadius * 0.6, centerY + headRadius);
        ctx.lineTo(centerX + headRadius * 0.6, centerY + headRadius);
        ctx.lineTo(centerX + headRadius * 1.2, height);
        ctx.closePath();
        ctx.fill();
    }

    drawGeometric(ctx, width, height) {
        // Clean background
        ctx.fillStyle = '#F5F5F5';
        ctx.fillRect(0, 0, width, height);

        // Generate geometric pattern
        const colors = ['#FF6B6B', '#4ECDC4', '#45B7D1', '#FFA07A', '#98D8C8', '#F7DC6F'];
        const shapes = Math.floor(Math.random() * 10) + 15;

        for (let i = 0; i < shapes; i++) {
            const x = Math.random() * width;
            const y = Math.random() * height;
            const size = Math.random() * 80 + 40;
            const color = colors[Math.floor(Math.random() * colors.length)];
            const shape = Math.floor(Math.random() * 3);

            ctx.fillStyle = color + '80'; // Add transparency
            ctx.strokeStyle = color;
            ctx.lineWidth = 2;

            ctx.beginPath();
            switch(shape) {
                case 0: // Circle
                    ctx.arc(x, y, size/2, 0, Math.PI * 2);
                    break;
                case 1: // Square
                    ctx.rect(x - size/2, y - size/2, size, size);
                    break;
                case 2: // Triangle
                    ctx.moveTo(x, y - size/2);
                    ctx.lineTo(x - size/2, y + size/2);
                    ctx.lineTo(x + size/2, y + size/2);
                    ctx.closePath();
                    break;
            }
            ctx.fill();
            ctx.stroke();
        }
    }

    drawMinimal(ctx, width, height) {
        // White background
        ctx.fillStyle = '#FFFFFF';
        ctx.fillRect(0, 0, width, height);

        // Single focal element
        const centerX = width / 2;
        const centerY = height / 2;

        // Large circle
        ctx.strokeStyle = '#1a1a1a';
        ctx.lineWidth = 3;
        ctx.beginPath();
        ctx.arc(centerX, centerY, Math.min(width, height) * 0.3, 0, Math.PI * 2);
        ctx.stroke();

        // Smaller circle
        ctx.beginPath();
        ctx.arc(centerX, centerY, Math.min(width, height) * 0.15, 0, Math.PI * 2);
        ctx.stroke();

        // Line through
        ctx.beginPath();
        ctx.moveTo(centerX - width * 0.3, centerY);
        ctx.lineTo(centerX + width * 0.3, centerY);
        ctx.stroke();
    }

    drawAbstract(ctx, width, height) {
        // Colorful gradient background
        const hue1 = Math.random() * 360;
        const hue2 = (hue1 + 120) % 360;
        const hue3 = (hue1 + 240) % 360;

        const gradient = ctx.createLinearGradient(0, 0, width, height);
        gradient.addColorStop(0, `hsl(${hue1}, 70%, 60%)`);
        gradient.addColorStop(0.5, `hsl(${hue2}, 70%, 60%)`);
        gradient.addColorStop(1, `hsl(${hue3}, 70%, 60%)`);
        ctx.fillStyle = gradient;
        ctx.fillRect(0, 0, width, height);

        // Organic shapes
        const shapes = Math.floor(Math.random() * 5) + 8;
        for (let i = 0; i < shapes; i++) {
            ctx.fillStyle = `hsla(${Math.random() * 360}, 60%, 70%, 0.4)`;
            ctx.beginPath();

            const centerX = Math.random() * width;
            const centerY = Math.random() * height;
            const radius = Math.random() * 100 + 50;

            // Blob shape
            for (let angle = 0; angle < Math.PI * 2; angle += 0.5) {
                const wobble = Math.random() * 20 + radius;
                const x = centerX + Math.cos(angle) * wobble;
                const y = centerY + Math.sin(angle) * wobble;
                if (angle === 0) {
                    ctx.moveTo(x, y);
                } else {
                    ctx.lineTo(x, y);
                }
            }
            ctx.closePath();
            ctx.fill();
        }
    }

    addPromptOverlay(ctx, width, height, prompt) {
        // Semi-transparent overlay at bottom
        ctx.fillStyle = 'rgba(0, 0, 0, 0.6)';
        ctx.fillRect(0, height - 60, width, 60);

        // Prompt text
        ctx.fillStyle = '#ffffff';
        ctx.font = '12px -apple-system, sans-serif';
        ctx.textAlign = 'center';
        ctx.textBaseline = 'middle';

        // Truncate prompt if too long
        let displayPrompt = prompt;
        if (prompt.length > 50) {
            displayPrompt = prompt.substring(0, 47) + '...';
        }

        ctx.fillText(displayPrompt, width / 2, height - 30);
    }

    generateDemoImage() {
        // Generate a rich history of varied images
        const demoPrompts = [
            'A serene landscape with mountains and a lake at sunset',
            'Minimalist geometric pattern with circles',
            'Abstract colorful art with organic shapes',
            'Portrait of a person in contemplation',
            'Japanese landscape with Mount Fuji',
            'Geometric pattern with triangles and squares',
            'Mountain landscape at dawn with morning mist',
            'Minimalist design with simple lines',
            'Abstract expressionist artwork',
            'Peaceful lake scene with reflections',
            'Portrait in renaissance style',
            'Colorful geometric composition'
        ];

        // Generate images in reverse chronological order
        const now = Date.now();
        const hoursAgo = [0.5, 2, 5, 12, 24, 48, 72, 96, 120, 168, 240, 336]; // Hours ago

        demoPrompts.forEach((prompt, index) => {
            const imageId = `demo-${String(index + 1).padStart(3, '0')}`;
            const timestamp = now - (hoursAgo[index] * 3600000);

            const base64 = this.generateArtisticImage(prompt, 400, 533);

            const imageData = {
                imageId,
                originalImage: base64,
                originalImageMime: 'image/png',
                originalPrompt: prompt,
                thumbnail: base64,
                timestamp
            };

            this.storage.images.set(imageId, imageData);
            this.storage.history.push({
                imageId,
                thumbnail: base64,
                timestamp
            });
        });

        // Most recent image becomes current
        const latest = this.storage.history[0];
        const latestImage = this.storage.images.get(latest.imageId);
        this.storage.currentImage = {
            imageId: latestImage.imageId,
            originalImage: latestImage.originalImage,
            originalImageMime: latestImage.originalImageMime,
            originalPrompt: latestImage.originalPrompt,
            timestamp: latestImage.timestamp
        };

        console.log(`[MockAPI] Generated ${demoPrompts.length} demo images for history`);
    }

    initializeMyCollection() {
        // Initialize collection with mix of generated and external artworks
        const now = Date.now();

        // Add some generated images to collection
        const generatedImages = Array.from(this.storage.images.values()).slice(0, 3);
        generatedImages.forEach((img, index) => {
            this.storage.myCollection.push({
                id: img.imageId,
                imageId: img.imageId,
                thumbnail: img.thumbnail,
                originalImage: img.originalImage,
                originalImageMime: img.originalImageMime,
                title: img.originalPrompt.substring(0, 50),
                originalPrompt: img.originalPrompt,
                artist: 'Generated',
                collectionType: 'generated',
                addedAt: now - (index * 3600000),
                timestamp: img.timestamp
            });
        });

        // Add some external artworks
        const externalArtworks = [
            {
                id: 'external-1',
                imageUrl: 'https://upload.wikimedia.org/wikipedia/commons/thumb/a/a5/Tsunami_by_hokusai_19th_century.jpg/400px-Tsunami_by_hokusai_19th_century.jpg',
                title: 'The Great Wave off Kanagawa',
                artist: 'Katsushika Hokusai',
                year: '1831',
                thumbnail: this.generatePlaceholderSVG('Hokusai', '#1a6c9c'),
                collectionType: 'external',
                addedAt: now - 4 * 3600000
            },
            {
                id: 'external-2',
                imageUrl: 'https://upload.wikimedia.org/wikipedia/commons/thumb/e/ea/Van_Gogh_-_Starry_Night_-_Google_Art_Project.jpg/400px-Van_Gogh_-_Starry_Night_-_Google_Art_Project.jpg',
                title: 'The Starry Night',
                artist: 'Vincent van Gogh',
                year: '1889',
                thumbnail: this.generatePlaceholderSVG('Van Gogh', '#4a5f8c'),
                collectionType: 'external',
                addedAt: now - 8 * 3600000
            },
            {
                id: 'external-3',
                imageUrl: 'https://upload.wikimedia.org/wikipedia/commons/thumb/5/5b/Michelangelo_-_Creation_of_Adam_%28cropped%29.jpg/400px-Michelangelo_-_Creation_of_Adam_%28cropped%29.jpg',
                title: 'The Creation of Adam',
                artist: 'Michelangelo',
                year: '1512',
                thumbnail: this.generatePlaceholderSVG('Michelangelo', '#8b7355'),
                collectionType: 'external',
                addedAt: now - 12 * 3600000
            }
        ];

        this.storage.myCollection.push(...externalArtworks);
        console.log(`[MockAPI] Initialized collection with ${this.storage.myCollection.length} items`);
    }

    generatePlaceholderSVG(text, color) {
        const svg = `<svg width="200" height="200" xmlns="http://www.w3.org/2000/svg"><rect width="200" height="200" fill="${color}"/><text x="100" y="100" font-family="sans-serif" font-size="18" fill="white" text-anchor="middle" dominant-baseline="middle">${text}</text></svg>`;
        return `data:image/svg+xml;base64,${btoa(svg)}`;
    }

    generateMockCollections() {
        return [
            { id: 'renaissance-masters', name: 'Renaissance Masters', description: 'Great works from the Renaissance period' },
            { id: 'dutch-masters', name: 'Dutch Masters', description: 'Dutch Golden Age paintings' },
            { id: 'impressionists', name: 'Impressionists', description: 'French Impressionist masterpieces' },
            { id: 'post-impressionists', name: 'Post-Impressionists', description: 'Post-Impressionist works' },
            { id: 'japanese-masters', name: 'Japanese Masters', description: 'Traditional Japanese art' },
            { id: 'modern-icons', name: 'Modern Icons', description: 'Modern and contemporary art' }
        ];
    }

    generateMockArtworks(collectionId) {
        // Generate visually distinct artwork placeholders
        const artworks = [];
        const artworkData = {
            'renaissance-masters': [
                { title: 'Mona Lisa', artist: 'Leonardo da Vinci', style: 'portrait' },
                { title: 'The Birth of Venus', artist: 'Sandro Botticelli', style: 'portrait' },
                { title: 'The School of Athens', artist: 'Raphael', style: 'geometric' },
                { title: 'The Creation of Adam', artist: 'Michelangelo', style: 'portrait' },
                { title: 'Primavera', artist: 'Sandro Botticelli', style: 'landscape' },
                { title: 'The Last Supper', artist: 'Leonardo da Vinci', style: 'geometric' },
                { title: 'David', artist: 'Michelangelo', style: 'portrait' },
                { title: 'The Sistine Madonna', artist: 'Raphael', style: 'portrait' }
            ],
            'dutch-masters': [
                { title: 'Girl with a Pearl Earring', artist: 'Johannes Vermeer', style: 'portrait' },
                { title: 'The Night Watch', artist: 'Rembrandt', style: 'abstract' },
                { title: 'The Milkmaid', artist: 'Johannes Vermeer', style: 'portrait' },
                { title: 'The Anatomy Lesson', artist: 'Rembrandt', style: 'geometric' },
                { title: 'View of Delft', artist: 'Johannes Vermeer', style: 'landscape' },
                { title: 'The Jewish Bride', artist: 'Rembrandt', style: 'portrait' },
                { title: 'The Music Lesson', artist: 'Johannes Vermeer', style: 'portrait' },
                { title: 'The Storm on the Sea', artist: 'Rembrandt', style: 'landscape' }
            ],
            'impressionists': [
                { title: 'Water Lilies', artist: 'Claude Monet', style: 'landscape' },
                { title: 'Bal du moulin de la Galette', artist: 'Pierre-Auguste Renoir', style: 'abstract' },
                { title: 'Impression, Sunrise', artist: 'Claude Monet', style: 'landscape' },
                { title: 'The Luncheon', artist: 'Pierre-Auguste Renoir', style: 'abstract' },
                { title: 'Woman with a Parasol', artist: 'Claude Monet', style: 'portrait' },
                { title: 'Dance at Le Moulin', artist: 'Pierre-Auguste Renoir', style: 'abstract' },
                { title: 'Rouen Cathedral', artist: 'Claude Monet', style: 'landscape' },
                { title: 'The Theatre Box', artist: 'Pierre-Auguste Renoir', style: 'portrait' }
            ],
            'post-impressionists': [
                { title: 'The Starry Night', artist: 'Vincent van Gogh', style: 'landscape' },
                { title: 'The Card Players', artist: 'Paul Cézanne', style: 'portrait' },
                { title: 'A Sunday Afternoon', artist: 'Georges Seurat', style: 'geometric' },
                { title: 'Café Terrace at Night', artist: 'Vincent van Gogh', style: 'landscape' },
                { title: 'Mont Sainte-Victoire', artist: 'Paul Cézanne', style: 'landscape' },
                { title: 'Irises', artist: 'Vincent van Gogh', style: 'landscape' },
                { title: 'The Bathers', artist: 'Paul Cézanne', style: 'abstract' },
                { title: 'Sunflowers', artist: 'Vincent van Gogh', style: 'landscape' }
            ],
            'japanese-masters': [
                { title: 'The Great Wave', artist: 'Hokusai', style: 'landscape' },
                { title: 'Red Fuji', artist: 'Hokusai', style: 'landscape' },
                { title: 'Plum Blossoms', artist: 'Hiroshige', style: 'minimal' },
                { title: 'Sudden Shower', artist: 'Hiroshige', style: 'landscape' },
                { title: 'Evening Snow', artist: 'Hiroshige', style: 'landscape' },
                { title: 'Moonlight on Sumida', artist: 'Hokusai', style: 'landscape' },
                { title: 'Cherry Blossoms', artist: 'Hiroshige', style: 'minimal' },
                { title: 'Dragon in Clouds', artist: 'Hokusai', style: 'abstract' }
            ],
            'modern-icons': [
                { title: 'The Persistence of Memory', artist: 'Salvador Dalí', style: 'abstract' },
                { title: 'Campbell\'s Soup Cans', artist: 'Andy Warhol', style: 'minimal' },
                { title: 'The Scream', artist: 'Edvard Munch', style: 'portrait' },
                { title: 'Guernica', artist: 'Pablo Picasso', style: 'abstract' },
                { title: 'Marilyn Diptych', artist: 'Andy Warhol', style: 'portrait' },
                { title: 'Les Demoiselles', artist: 'Pablo Picasso', style: 'geometric' },
                { title: 'The Weeping Woman', artist: 'Pablo Picasso', style: 'portrait' },
                { title: 'Banana', artist: 'Andy Warhol', style: 'minimal' }
            ]
        };

        const collectionArt = artworkData[collectionId] || [];

        collectionArt.forEach((art, index) => {
            const prompt = `${art.title} by ${art.artist}, ${art.style} style`;
            const thumbnail = this.generateArtisticImage(prompt, 200, 200);
            const fullImage = this.generateArtisticImage(prompt, 800, 800);

            artworks.push({
                id: `${collectionId}-${index}`,
                title: art.title,
                artist: art.artist,
                thumbnail: `data:image/png;base64,${thumbnail}`,
                imageUrl: `data:image/png;base64,${fullImage}`
            });
        });

        return artworks;
    }

    /**
     * Read file as base64 data URL
     */
    async readFileAsBase64(file) {
        return new Promise((resolve, reject) => {
            const reader = new FileReader();
            reader.onload = () => {
                // Extract base64 part (remove data:image/...;base64, prefix)
                const result = reader.result;
                const base64 = result.split(',')[1];
                resolve(base64);
            };
            reader.onerror = reject;
            reader.readAsDataURL(file);
        });
    }

    generateRandomPrompt(basePrompt = '') {
        const subjects = ['landscape', 'portrait', 'abstract art', 'still life', 'cityscape', 'seascape'];
        const styles = ['impressionist', 'minimalist', 'art nouveau', 'art deco', 'cubist', 'surrealist'];
        const moods = ['serene', 'dramatic', 'whimsical', 'melancholic', 'vibrant', 'ethereal'];
        const details = ['with soft lighting', 'with bold colors', 'in pastel tones', 'with intricate details', 'with geometric patterns'];

        if (basePrompt) {
            return `${basePrompt}, ${styles[Math.floor(Math.random() * styles.length)]} style, ${moods[Math.floor(Math.random() * moods.length)]} mood`;
        }

        return `A ${moods[Math.floor(Math.random() * moods.length)]} ${subjects[Math.floor(Math.random() * subjects.length)]}, ${styles[Math.floor(Math.random() * styles.length)]} style, ${details[Math.floor(Math.random() * details.length)]}`;
    }

    async simulateGeneration(prompt, rotation = 0) {
        await new Promise(resolve => setTimeout(resolve, 2000));

        const imageId = 'mock-' + Date.now();
        const width = (rotation === 90 || rotation === 270) ? 533 : 400;
        const height = (rotation === 90 || rotation === 270) ? 400 : 533;

        const base64 = this.generateArtisticImage(prompt, width, height);

        const imageData = {
            imageId,
            originalImage: base64,
            originalImageMime: 'image/png',
            originalPrompt: prompt,
            thumbnail: base64,
            timestamp: Date.now()
        };

        this.storage.images.set(imageId, imageData);
        this.storage.currentImage = {
            imageId,
            originalImage: base64,
            originalImageMime: 'image/png',
            originalPrompt: prompt,
            timestamp: Date.now()
        };

        this.storage.history.unshift({
            imageId,
            thumbnail: base64,
            timestamp: Date.now()
        });

        if (this.storage.history.length > 20) {
            this.storage.history = this.storage.history.slice(0, 20);
        }

        return { imageId, current: this.storage.currentImage };
    }

    async handleRequest(method, path, body = null) {
        console.log(`[MockAPI] ${method} ${path}`, body);

        if (path === '/api/settings' && method === 'GET') {
            return this.storage.settings;
        }
        if (path === '/api/settings' && method === 'PUT') {
            this.storage.settings = { ...this.storage.settings, ...body };
            return { success: true };
        }

        if (path === '/api/current-full.json' && method === 'GET') {
            return {
                ...this.storage.currentImage,
                deviceStatus: this.storage.devices['esp32-001']
            };
        }

        if (path === '/api/generate-art' && method === 'POST') {
            return await this.simulateGeneration(body.prompt, body.rotation);
        }

        if (path === '/api/lucky-prompt' && method === 'POST') {
            return { prompt: this.generateRandomPrompt(body.currentPrompt) };
        }

        if (path === '/api/upload' && method === 'POST') {
            const imageId = 'upload-' + Date.now();

            // Extract and read the uploaded file
            if (body && body.formData) {
                const formData = body.formData;
                const file = formData.get('image');

                if (file && file instanceof File) {
                    // Read file as base64
                    const base64 = await this.readFileAsBase64(file);

                    // Store the uploaded image
                    const imageData = {
                        imageId,
                        originalImage: base64,
                        originalImageMime: file.type || 'image/png',
                        originalPrompt: `Uploaded: ${file.name}`,
                        thumbnail: base64,
                        timestamp: Date.now()
                    };

                    this.storage.images.set(imageId, imageData);
                    this.storage.currentImage = imageData;

                    // Add to history
                    this.storage.history.unshift({
                        imageId,
                        thumbnail: base64,
                        timestamp: Date.now()
                    });

                    if (this.storage.history.length > 20) {
                        this.storage.history = this.storage.history.slice(0, 20);
                    }

                    await new Promise(resolve => setTimeout(resolve, 500));
                    return { imageId, success: true };
                }
            }

            // Fallback if no file
            await new Promise(resolve => setTimeout(resolve, 1000));
            return { imageId, success: true };
        }

        if (path === '/api/collections' && method === 'GET') {
            return { collections: this.storage.collections };
        }

        if (path.startsWith('/api/collections/') && method === 'GET') {
            const collectionId = path.split('/')[3];
            return {
                id: collectionId,
                artworks: this.generateMockArtworks(collectionId)
            };
        }

        if (path.startsWith('/api/images/') && method === 'GET') {
            const imageId = path.split('/')[3];
            return this.storage.images.get(imageId) || null;
        }

        if (path === '/api/history' && method === 'GET') {
            return this.storage.history;
        }

        if (path.startsWith('/api/history/') && path.endsWith('/') === false && method === 'DELETE') {
            const imageId = path.split('/')[3];
            this.storage.history = this.storage.history.filter(h => h.imageId !== imageId);
            this.storage.images.delete(imageId);

            // Also remove from myCollection if it exists there
            this.storage.myCollection = this.storage.myCollection.filter(item =>
                item.imageId !== imageId && item.id !== imageId
            );

            return { success: true };
        }

        if (path.match(/\/api\/history\/.+\/load/) && method === 'POST') {
            const imageId = path.split('/')[3];
            const image = this.storage.images.get(imageId);
            if (image) {
                this.storage.currentImage = image;
                return { success: true };
            }
            return { error: 'Image not found' };
        }

        if (path === '/api/my-collection' && method === 'GET') {
            return this.storage.myCollection;
        }

        if (path === '/api/my-collection' && method === 'POST') {
            const newItem = {
                id: 'added-' + Date.now(),
                ...body,
                collectionType: 'external',
                addedAt: Date.now()
            };

            // Check if already in collection
            const exists = this.storage.myCollection.find(item =>
                item.imageUrl === newItem.imageUrl || item.id === newItem.id
            );

            if (exists) {
                return { error: 'Artwork already in collection' };
            }

            this.storage.myCollection.unshift(newItem);
            return { success: true, id: newItem.id };
        }

        if (path.startsWith('/api/my-collection/') && method === 'DELETE') {
            const itemId = path.split('/')[3];
            const initialLength = this.storage.myCollection.length;
            this.storage.myCollection = this.storage.myCollection.filter(item => item.id !== itemId);

            if (this.storage.myCollection.length < initialLength) {
                return { success: true };
            }
            return { error: 'Item not found' };
        }

        if (path === '/api/art/import' && method === 'POST') {
            await new Promise(resolve => setTimeout(resolve, 1500));
            const imageId = 'import-' + Date.now();
            this.storage.currentImage = {
                imageId,
                originalImage: body.imageUrl,
                originalImageMime: 'image/png',
                originalPrompt: `${body.title} by ${body.artist}`,
                timestamp: Date.now()
            };
            return { success: true, imageId };
        }

        if (path.startsWith('/api/art/search') && method === 'GET') {
            const allArtworks = [];
            for (const collectionId of ['renaissance-masters', 'impressionists', 'japanese-masters']) {
                allArtworks.push(...this.generateMockArtworks(collectionId));
            }
            return { results: allArtworks.slice(0, 8) };
        }

        if (path === '/api/esp32-status' && method === 'GET') {
            return this.storage.devices['esp32-001'];
        }

        if (path === '/api/system-info' && method === 'GET') {
            return {
                version: 'preview-mock',
                nodeVersion: 'mock-v20.0.0',
                platform: 'browser',
                uptime: 3600
            };
        }

        if (path === '/api/logs' && method === 'GET') {
            return { logs: this.storage.logs };
        }

        if (path === '/api/device-logs' && method === 'GET') {
            return { logs: this.storage.deviceLogs };
        }

        if (path === '/api/client-ip' && method === 'GET') {
            return { ip: '192.168.1.100' };
        }

        if (path.startsWith('/api/stats') && method === 'GET') {
            // Generate realistic mock statistics for preview
            return {
                openai: {
                    summary: {
                        totalCalls: 156,
                        totalTokens: 45230,
                        totalCost: 0.2847,
                        byModel: {
                            'gpt-image-1': {
                                calls: 89,
                                tokens: 0,  // Image generation doesn't use text tokens
                                cost: 0.1780  // $0.002 per image * 89
                            },
                            'gpt-4o': {
                                calls: 42,
                                tokens: 28450,
                                cost: 0.0712
                            },
                            'gpt-4o-mini': {
                                calls: 25,
                                tokens: 16780,
                                cost: 0.0355
                            }
                        }
                    }
                },
                apiCalls: {
                    summary: {
                        totalCalls: 324,
                        bySource: {
                            'Met Museum': {
                                calls: 128,
                                successes: 115
                            },
                            'Rijksmuseum': {
                                calls: 87,
                                successes: 79
                            },
                            'Art Institute Chicago': {
                                calls: 64,
                                successes: 58
                            },
                            'Harvard Art Museums': {
                                calls: 45,
                                successes: 38
                            }
                        }
                    }
                },
                logs: {
                    summary: {
                        byLevel: {
                            INFO: 1247,
                            ERROR: 23
                        }
                    }
                }
            };
        }

        return { error: 'Not found' };
    }
}

// Initialize mock API
window.mockAPI = new MockAPI();

// Intercept fetch calls
const originalFetch = window.fetch;
window.fetch = async function(url, options = {}) {
    if (typeof url === 'string' && url.startsWith('/api/')) {
        const method = options.method || 'GET';
        let body = null;

        if (options.body) {
            if (options.body instanceof FormData) {
                // Extract file from FormData for upload
                body = {
                    type: 'file-upload',
                    formData: options.body
                };
            } else if (typeof options.body === 'string') {
                try {
                    body = JSON.parse(options.body);
                } catch (e) {
                    body = options.body;
                }
            } else {
                body = options.body;
            }
        }

        try {
            const data = await window.mockAPI.handleRequest(method, url, body);

            return {
                ok: true,
                status: 200,
                statusText: 'OK',
                headers: new Headers({ 'Content-Type': 'application/json' }),
                json: async () => data,
                text: async () => JSON.stringify(data),
                blob: async () => new Blob([JSON.stringify(data)], { type: 'application/json' })
            };
        } catch (error) {
            console.error('[MockAPI] Error:', error);
            return {
                ok: false,
                status: 500,
                statusText: 'Internal Server Error',
                headers: new Headers({ 'Content-Type': 'application/json' }),
                json: async () => ({ error: error.message }),
                text: async () => JSON.stringify({ error: error.message })
            };
        }
    }

    return originalFetch.apply(this, arguments);
};

console.log('[MockAPI] Preview mode activated - generating artistic placeholders');


            // Add preview banner
            if (document.readyState === 'loading') {
                document.addEventListener('DOMContentLoaded', addBanner);
            } else {
                addBanner();
            }

            function addBanner() {
                if (document.querySelector('.preview-banner')) return;

                const banner = document.createElement('div');
                banner.className = 'preview-banner';
                banner.innerHTML = `
                    <style>
                        .preview-banner {
                            position: fixed;
                            top: 0;
                            left: 0;
                            right: 0;
                            background: linear-gradient(135deg, #667eea 0%, #764ba2 100%);
                            color: white;
                            padding: 8px 16px;
                            text-align: center;
                            z-index: 10000;
                            font-size: 0.85rem;
                            box-shadow: 0 2px 8px rgba(0,0,0,0.15);
                            font-family: -apple-system, BlinkMacSystemFont, 'Segoe UI', sans-serif;
                        }
                        .preview-banner a {
                            color: white;
                            text-decoration: underline;
                        }
                        body {
                            padding-top: 36px !important;
                        }
                    </style>
                    <strong>🚀 Preview Mode</strong> &nbsp;|&nbsp; This is a demo with mocked API &nbsp;|&nbsp; <a href="https://github.com/CHaerem/Glance" target="_blank">View on GitHub</a>
                `;
                document.body.insertBefore(banner, document.body.firstChild);
            }
        })();
    </script>
    <meta charset="UTF-8">
    <meta name="viewport" content="width=device-width, initial-scale=1.0">
    <title>Glance - Enhanced</title>
    <link href="https://cdnjs.cloudflare.com/ajax/libs/font-awesome/6.0.0/css/all.min.css" rel="stylesheet">
    <style>
        * { margin: 0; padding: 0; box-sizing: border-box; }

        body {
            font-family: -apple-system, BlinkMacSystemFont, 'Segoe UI', system-ui, sans-serif;
            background: #ffffff;
            color: #1a1a1a;
            line-height: 1.5;
            min-height: 100vh;
<<<<<<< HEAD
=======
            overflow-x: hidden;
>>>>>>> f0259868
        }

        .container {
            max-width: 500px;
            margin: 0 auto;
            padding: 60px 20px;
        }

        .header {
            margin-bottom: 60px;
            text-align: center;
        }

        .header h1 {
            font-size: 2rem;
            font-weight: 300;
            color: #1a1a1a;
            letter-spacing: 2px;
        }

        /* Current Display */
        .current-status {
            margin-bottom: 60px;
            text-align: center;
        }

        #currentImagePreview {
            display: none;
        }

        #currentImagePreview.show {
            display: block;
        }

        #currentImageThumb {
            max-width: 100%;
            height: auto;
            border-radius: 8px;
            box-shadow: 0 2px 8px rgba(0,0,0,0.1);
        }

        #currentImagePrompt {
            display: none;
            margin-top: 12px;
            padding: 12px 16px;
            background: #fafafa;
            border-left: 2px solid #e5e5e5;
            border-radius: 4px;
            font-size: 0.8rem;
            color: #666;
            line-height: 1.5;
            font-style: italic;
        }

        #currentImagePrompt.show {
            display: block;
        }

        /* Hidden status details by default */
        .esp32-status {
            display: none;
        }

        .esp32-status.show {
            display: block;
        }

        .show-details {
            text-align: center;
            margin-bottom: 40px;
        }

        .details-toggle {
            background: transparent;
            border: none;
            color: #999;
            font-size: 0.75rem;
            cursor: pointer;
            padding: 8px 16px;
            letter-spacing: 0.5px;
            text-transform: uppercase;
            transition: color 0.2s ease;
        }

        .details-toggle:hover {
            color: #666;
        }

        .status-grid {
            display: grid;
            grid-template-columns: repeat(2, 1fr);
            gap: 12px;
            margin-top: 20px;
        }

        .status-item {
            background: #f5f5f5;
            border-radius: 12px;
            padding: 16px;
            text-align: center;
        }

        .status-value {
            font-size: 1.125rem;
            font-weight: 600;
            margin-bottom: 4px;
        }

        .status-label {
            color: #666;
            font-size: 0.75rem;
            text-transform: uppercase;
            letter-spacing: 0.5px;
            font-weight: 500;
        }

        .status-online { color: #10b981; }
        .status-offline { color: #6b7280; }

        /* Main input section */
        .main-input {
            margin-bottom: 40px;
        }

        .input-area {
            position: relative;
            border: 1px solid #e5e5e5;
            border-radius: 4px;
            background: #ffffff;
            transition: border-color 0.2s ease;
        }

        .input-area:hover {
            border-color: #999;
        }

        .input-area.dragover {
            border-color: #1a1a1a;
            background: #fafafa;
        }

        .main-textarea {
            width: 100%;
            min-height: 120px;
            padding: 16px;
            border: none;
            background: transparent;
            font-family: inherit;
            font-size: 0.9rem;
            resize: vertical;
            color: #1a1a1a;
        }

        .main-textarea:focus {
            outline: none;
        }

        .main-textarea::placeholder {
            color: #999;
        }

        .input-actions {
            display: flex;
            gap: 8px;
            padding: 12px;
            border-top: 1px solid #e5e5e5;
        }

        .btn {
            flex: 1;
            padding: 12px 20px;
            border: none;
            border-radius: 4px;
            font-size: 0.85rem;
            cursor: pointer;
            transition: all 0.2s ease;
            font-weight: 500;
            letter-spacing: 0.3px;
        }

        .btn-primary {
            background: #1a1a1a;
            color: #ffffff;
        }

        .btn-primary:hover {
            background: #333;
        }

        .btn-secondary {
            background: #f5f5f5;
            color: #1a1a1a;
        }

        .btn-secondary:hover {
            background: #e5e5e5;
        }

        .btn-danger {
            background: #ff3b30;
            color: #ffffff;
        }

        .btn-danger:hover {
            background: #ff2d1f;
        }

        /* Mode toggle */
        .mode-toggle {
            text-align: center;
            margin-bottom: 20px;
        }

        .mode-link {
            background: transparent;
            border: none;
            color: #999;
            font-size: 0.75rem;
            cursor: pointer;
            padding: 8px 16px;
            letter-spacing: 0.5px;
            text-transform: uppercase;
            transition: color 0.2s ease;
        }

        .mode-link:hover {
            color: #666;
        }

        /* Browse mode */
        .browse-section {
            display: none;
        }

        .browse-section.show {
            display: block;
        }

        .search-bar {
            margin-bottom: 20px;
        }

        .search-input {
            width: 100%;
            padding: 12px 16px;
            border: 1px solid #e5e5e5;
            border-radius: 4px;
            font-size: 0.9rem;
            transition: border-color 0.2s ease;
        }

        .search-input:focus {
            outline: none;
            border-color: #1a1a1a;
        }

        .filter-bar {
            display: flex;
            gap: 8px;
            margin-bottom: 20px;
            flex-wrap: wrap;
        }

        .filter-btn {
            padding: 6px 14px;
            border: 1px solid #e5e5e5;
            border-radius: 16px;
            background: #ffffff;
            color: #666;
            font-size: 0.75rem;
            cursor: pointer;
            transition: all 0.2s ease;
        }

        .filter-btn:hover {
            border-color: #999;
        }

        .filter-btn.active {
            border-color: #1a1a1a;
            color: #1a1a1a;
            background: #f5f5f5;
        }

        .art-grid {
            display: grid;
            grid-template-columns: repeat(2, 1fr);
            gap: 12px;
            margin-bottom: 20px;
        }

        .art-item {
            position: relative;
            cursor: pointer;
            transition: transform 0.2s ease;
        }

        .art-item:hover {
            transform: translateY(-2px);
        }

        .art-image {
            width: 100%;
            aspect-ratio: 1;
            object-fit: cover;
            border-radius: 4px;
            background: #f5f5f5;
        }

        .art-title {
            font-size: 0.75rem;
            color: #666;
            margin-top: 4px;
            overflow: hidden;
            text-overflow: ellipsis;
            white-space: nowrap;
        }

        /* Show more button (minimal style) */
        .show-more {
            text-align: center;
            margin: 20px 0;
        }

        .show-more-btn {
            background: transparent;
            border: none;
            color: #999;
            font-size: 0.75rem;
            cursor: pointer;
            padding: 8px 16px;
            letter-spacing: 0.5px;
            text-transform: uppercase;
            transition: color 0.2s ease;
        }

        .show-more-btn:hover {
            color: #666;
        }

        /* History */
        .history-section {
            margin-top: 60px;
        }

        .history-toggle {
            text-align: center;
            margin-bottom: 20px;
        }

        .history-toggle-btn {
            background: transparent;
            border: none;
            color: #999;
            font-size: 0.75rem;
            cursor: pointer;
            padding: 8px 16px;
            letter-spacing: 0.5px;
            text-transform: uppercase;
            transition: color 0.2s ease;
        }

        .history-toggle-btn:hover {
            color: #666;
        }

        /* History filter tabs */
        .history-filters {
            display: none;
            justify-content: center;
            gap: 8px;
            margin-bottom: 20px;
            flex-wrap: wrap;
        }

        .history-filters.show {
            display: flex;
        }

        .history-grid {
            display: none;
            grid-template-columns: repeat(4, 1fr);
            gap: 8px;
        }

        .history-grid.show {
            display: grid;
        }

        .history-item {
            position: relative;
            cursor: pointer;
            transition: transform 0.2s ease;
        }

        .history-item:hover {
            transform: translateY(-2px);
        }

        .history-item:hover .item-overlay {
            opacity: 1;
        }

        .history-image {
            width: 100%;
            aspect-ratio: 1;
            object-fit: cover;
            border-radius: 4px;
            background: #f5f5f5;
        }

        /* Hover overlay for metadata */
        .item-overlay {
            position: absolute;
            bottom: 0;
            left: 0;
            right: 0;
            background: linear-gradient(to top, rgba(0,0,0,0.6), transparent);
            padding: 8px 6px 4px;
            border-radius: 0 0 4px 4px;
            opacity: 0;
            transition: opacity 0.2s ease;
            pointer-events: none;
        }

        .item-overlay-text {
            font-size: 0.65rem;
            color: #fff;
            overflow: hidden;
            text-overflow: ellipsis;
            white-space: nowrap;
        }

        /* Modal */
        .modal {
            display: none;
            position: fixed;
            top: 0;
            left: 0;
            right: 0;
            bottom: 0;
            background: rgba(0, 0, 0, 0.8);
            z-index: 1000;
            align-items: center;
            justify-content: center;
            padding: 20px;
        }

        .modal.show {
            display: flex;
        }

        .modal-content {
            background: white;
            border-radius: 8px;
            max-width: 90vw;
            max-height: 90vh;
            width: auto;
            overflow: hidden;
            display: flex;
            flex-direction: column;
        }

        .modal-image {
            width: 100%;
            max-height: calc(90vh - 80px);
            border-radius: 8px 8px 0 0;
            aspect-ratio: 3 / 4;
            object-fit: cover;
            object-position: 50% 50%;
            transition: transform 0.2s ease;
            background: #f5f5f5;
        }

        .modal-info {
            padding: 16px;
            background: white;
            border-radius: 0 0 8px 8px;
        }

        .modal-actions {
            display: flex;
            gap: 12px;
            justify-content: center;
        }

        .close-modal {
            position: absolute;
            top: 20px;
            right: 20px;
            background: rgba(255, 255, 255, 0.9);
            border: none;
            width: 36px;
            height: 36px;
            border-radius: 50%;
            cursor: pointer;
            font-size: 1.25rem;
            color: #666;
            transition: all 0.2s ease;
        }

        .close-modal:hover {
            background: white;
            color: #1a1a1a;
        }

        .orientation-toggle {
            position: absolute;
            top: 20px;
            left: 20px;
            background: rgba(255, 255, 255, 0.9);
            border: none;
            width: 36px;
            height: 36px;
            border-radius: 50%;
            cursor: pointer;
            font-size: 1.25rem;
            color: #666;
            transition: all 0.2s ease;
            z-index: 10;
        }

        .orientation-toggle:hover {
            background: white;
            color: #1a1a1a;
            transform: rotate(90deg);
        }

        .modal-image.landscape {
            aspect-ratio: 4 / 3;
        }

        .crop-controls {
            position: absolute;
            bottom: 100px;
            right: 20px;
            display: flex;
            flex-direction: column;
            gap: 4px;
            z-index: 10;
        }

        .crop-btn {
            background: rgba(255, 255, 255, 0.9);
            border: none;
            width: 32px;
            height: 32px;
            border-radius: 4px;
            cursor: pointer;
            font-size: 14px;
            color: #666;
            transition: all 0.2s ease;
            padding: 0;
        }

        .crop-btn:hover {
            background: white;
            color: #1a1a1a;
        }

        .crop-reset {
            margin-top: 4px;
            border-top: 1px solid #eee;
            padding-top: 4px;
        }

        .zoom-controls {
            position: absolute;
            bottom: 100px;
            left: 20px;
            display: flex;
            flex-direction: column;
            gap: 4px;
            z-index: 10;
        }

        .zoom-btn {
            background: rgba(255, 255, 255, 0.9);
            border: none;
            width: 32px;
            height: 32px;
            border-radius: 4px;
            cursor: pointer;
            font-size: 18px;
            font-weight: bold;
            color: #666;
            transition: all 0.2s ease;
            padding: 0;
        }

        .zoom-btn:hover {
            background: white;
            color: #1a1a1a;
        }

        .zoom-fit {
            margin-top: 4px;
            border-top: 1px solid #eee;
            padding-top: 4px;
            font-size: 14px;
        }

        /* Loading state */
        .loading {
            text-align: center;
            padding: 40px 20px;
            color: #999;
            font-size: 0.85rem;
        }

        /* Generation progress overlay */
        .generation-overlay {
            display: none;
            position: fixed;
            top: 0;
            left: 0;
            right: 0;
            bottom: 0;
            background: rgba(255, 255, 255, 0.95);
            z-index: 999;
            align-items: center;
            justify-content: center;
        }

        .generation-overlay.show {
            display: flex;
        }

        .generation-content {
            text-align: center;
            max-width: 400px;
            padding: 40px;
        }

        .generation-spinner {
            width: 48px;
            height: 48px;
            border: 3px solid #e5e5e5;
            border-top-color: #1a1a1a;
            border-radius: 50%;
            animation: spin 1s linear infinite;
            margin: 0 auto 24px;
        }

        @keyframes spin {
            to { transform: rotate(360deg); }
        }

        .generation-status {
            font-size: 1rem;
            color: #1a1a1a;
            font-weight: 500;
            margin-bottom: 8px;
        }

        .generation-prompt {
            font-size: 0.85rem;
            color: #666;
            font-style: italic;
            line-height: 1.5;
        }

        .generation-filename {
            font-size: 0.85rem;
            color: #666;
            font-weight: 500;
        }

        /* File input hidden */
        #fileInput {
            display: none;
        }

        /* Admin link */
        .admin-link {
            position: fixed;
            bottom: 20px;
            right: 20px;
            color: #ccc;
            text-decoration: none;
            font-size: 0.75rem;
            letter-spacing: 0.5px;
            text-transform: uppercase;
            transition: color 0.2s ease;
        }

        .admin-link:hover {
            color: #999;
        }

<<<<<<< HEAD
=======
        /* Desktop adjustments */
        @media (min-width: 768px) {
            .container {
                max-width: 900px;
                padding: 60px 40px;
            }

            .art-grid {
                grid-template-columns: repeat(auto-fill, minmax(180px, 1fr));
                gap: 20px;
            }

            /* Ensure grid items don't exceed max width */
            .art-item {
                max-width: 250px;
                width: 100%;
            }
        }

        /* Tablet adjustments */
        @media (min-width: 601px) and (max-width: 767px) {
            .container {
                max-width: 700px;
                padding: 60px 30px;
            }

            .art-grid {
                grid-template-columns: repeat(auto-fill, minmax(160px, 1fr));
                gap: 18px;
            }

            .art-item {
                max-width: 220px;
                width: 100%;
            }
        }

>>>>>>> f0259868
        /* Mobile adjustments */
        @media (max-width: 600px) {
            .container {
                padding: 40px 20px;
            }

            .art-grid {
                grid-template-columns: 1fr;
            }
        }
    </style>
</head>
<body>
    <div class="container">
        <!-- Header -->
        <div class="header">
            <h1>GLANCE</h1>
        </div>

        <!-- Current Display -->
        <div class="current-status">
            <div id="currentImagePreview">
                <img id="currentImageThumb" src="" alt="Current display">
                <div id="currentImagePrompt"></div>
            </div>
        </div>

        <!-- Mode Toggle -->
        <div class="mode-toggle">
            <button class="mode-link" onclick="switchMode('create')" id="createLink">create</button>
            <span style="color: #e5e5e5;">|</span>
            <button class="mode-link" onclick="switchMode('explore')" id="exploreLink">explore</button>
            <span style="color: #e5e5e5;">|</span>
            <button class="mode-link" onclick="switchMode('my-collection')" id="myCollectionLink">my collection</button>
        </div>

        <!-- Create Mode (default) -->
        <div class="main-input" id="createMode">
            <!-- Generate Section -->
            <div class="input-area">
                <textarea
                    class="main-textarea"
                    id="promptInput"
                    placeholder="Describe the image you want to see..."></textarea>
                <div class="input-actions">
                    <button class="btn btn-primary" onclick="generateArt()">Generate</button>
                    <button class="btn btn-secondary" onclick="feelingLucky()">Feeling Lucky</button>
                </div>
            </div>

            <!-- Separator -->
            <div style="text-align: center; margin: 40px 0 30px; color: #ccc; font-size: 0.75rem; text-transform: uppercase; letter-spacing: 1px;">
                or
            </div>

            <!-- Upload Section -->
            <div class="input-area" id="dropZone" style="cursor: pointer;" onclick="document.getElementById('fileInput').click()">
                <div style="padding: 40px 20px; text-align: center;">
                    <div style="color: #999; font-size: 0.9rem; margin-bottom: 8px;">Upload an image</div>
                    <div style="color: #ccc; font-size: 0.75rem;">Click or drag image here</div>
                </div>
            </div>
        </div>

        <!-- Explore Mode -->
        <div class="browse-section" id="exploreMode">
            <div class="search-bar">
                <input
                    type="text"
                    class="search-input"
                    id="searchInput"
                    placeholder="Search for art..."
                    onkeypress="if(event.key === 'Enter') searchArt()">
            </div>

            <!-- Suggestions -->
            <div style="text-align: center; margin: 16px 0; font-size: 0.8rem; color: #666;">
                <span style="color: #999;">Try:</span>
                <button class="mode-link" onclick="suggestSearch('Monet')">Monet</button>
                <span style="color: #e5e5e5;">·</span>
                <button class="mode-link" onclick="suggestSearch('Japanese art')">Japanese art</button>
                <span style="color: #e5e5e5;">·</span>
                <button class="mode-link" onclick="suggestSearch('Bold colors')">Bold colors</button>
            </div>

            <div class="art-grid" id="artGrid"></div>

            <!-- Show more button -->
            <div class="show-more" id="browseShowMore" style="display: none;">
                <button class="show-more-btn" onclick="showMoreBrowse()">show 8 more</button>
            </div>
        </div>

        <!-- My Collection Mode -->
        <div class="browse-section" id="myCollectionMode">
            <div class="art-grid" id="collectionGrid"></div>

            <!-- Show more button -->
            <div class="show-more" id="collectionShowMore" style="display: none;">
                <button class="show-more-btn" onclick="showMoreCollection()">show 8 more</button>
            </div>
        </div>
    </div>

    <!-- Admin Link -->
    <a href="admin.html" class="admin-link">admin</a>

    <!-- Generation Progress Overlay -->
    <div class="generation-overlay" id="generationOverlay">
        <div class="generation-content">
            <div class="generation-spinner"></div>
            <div class="generation-status" id="generationStatusText">Generating image...</div>
            <div class="generation-prompt" id="generationPromptText"></div>
            <div class="generation-filename" id="generationFilenameText"></div>
        </div>
    </div>

    <!-- Art Preview Modal -->
    <div class="modal" id="artModal" onclick="if(event.target === this) closeModal()">
        <div class="modal-content">
            <button class="close-modal" onclick="closeModal()">×</button>
            <button class="orientation-toggle" id="orientationToggle" onclick="togglePreviewOrientation()">⟲</button>

            <!-- Crop adjustment controls -->
            <div class="crop-controls">
                <button class="crop-btn crop-up" onclick="adjustCrop('up')">↑</button>
                <button class="crop-btn crop-down" onclick="adjustCrop('down')">↓</button>
                <button class="crop-btn crop-left" onclick="adjustCrop('left')">←</button>
                <button class="crop-btn crop-right" onclick="adjustCrop('right')">→</button>
                <button class="crop-btn crop-reset" onclick="adjustCrop('reset')">◎</button>
            </div>

            <!-- Zoom controls -->
            <div class="zoom-controls">
                <button class="zoom-btn zoom-in" onclick="adjustZoom('in')">+</button>
                <button class="zoom-btn zoom-out" onclick="adjustZoom('out')">−</button>
                <button class="zoom-btn zoom-fit" onclick="adjustZoom('fit')">⊡</button>
            </div>

            <img id="modalImage" class="modal-image" src="" alt="">
            <div class="modal-info">
                <div class="modal-actions">
                    <button class="btn btn-primary" onclick="applyModalArt()">Apply to Display</button>
                </div>
                <div style="text-align: center; margin-top: 12px;">
                    <button class="mode-link" id="modalSecondaryAction" onclick="handleSecondaryAction()" style="display: none;"></button>
                </div>
            </div>
        </div>
    </div>

    <!-- Hidden file input -->
    <input type="file" id="fileInput" accept="image/*" onchange="handleFileSelect(event)">

    <script>
        // Global state
        let currentMode = 'create';
        let currentArtResults = [];
        let selectedModalArt = null;
        let selectedHistoryItem = null;
        let defaultOrientation = 'portrait';
        let secondaryActionType = null; // 'add', 'remove', 'delete'

        // Browse state
<<<<<<< HEAD
        let browseDisplayCount = 8;
        let collectionDisplayCount = 8;
        let allArtworks = [];
        let myCollection = [];
        let currentFilter = 'all';
=======
        let browseDisplayCount = getInitialDisplayCount();
        let collectionDisplayCount = getInitialDisplayCount();
        let allArtworks = [];
        let myCollection = [];
        let filteredCollection = [];
        let currentFilter = 'all';
        let collectionSearchQuery = '';
        let collectionSortBy = 'date-desc';

        // Determine initial display count based on screen size
        function getInitialDisplayCount() {
            const width = window.innerWidth;
            if (width >= 768) return 16; // Desktop: 4 rows of 4 columns
            if (width >= 601) return 12; // Tablet: 4 rows of 3 columns
            return 8; // Mobile: 8 items in single column
        }

        // Determine increment for "show more" based on screen size
        function getShowMoreIncrement() {
            const width = window.innerWidth;
            if (width >= 768) return 12; // Desktop: 3 more rows
            if (width >= 601) return 9; // Tablet: 3 more rows
            return 8; // Mobile: 8 more items
        }
>>>>>>> f0259868

        // Load settings
        async function loadSettings() {
            try {
                const response = await fetch('/api/settings');
                const settings = await response.json();
                defaultOrientation = settings.defaultOrientation || 'portrait';
            } catch (error) {
                console.error('Failed to load settings:', error);
                defaultOrientation = 'portrait';
            }
        }

        // Apply default orientation to modal image
        function applyDefaultOrientation() {
            const modalImage = document.getElementById('modalImage');
            if (defaultOrientation === 'landscape') {
                modalImage.classList.add('landscape');
            } else {
                modalImage.classList.remove('landscape');
            }
        }

        // Initialize
        document.addEventListener('DOMContentLoaded', () => {
            loadSettings();
            loadCurrentDisplay();
            loadAllArt();
            loadMyCollection();
            setupDragDrop();
            setInterval(loadCurrentDisplay, 30000);
        });

        // Mode switching
        function switchMode(mode) {
            currentMode = mode;

            // Hide all modes
            document.getElementById('createMode').style.display = 'none';
            document.getElementById('exploreMode').classList.remove('show');
            document.getElementById('myCollectionMode').classList.remove('show');

            // Show selected mode
            if (mode === 'create') {
                document.getElementById('createMode').style.display = 'block';
            } else if (mode === 'explore') {
                document.getElementById('exploreMode').classList.add('show');
                browseDisplayCount = 8;
                if (currentArtResults.length === 0) {
                    loadAllArt(); // Load initial art
                } else {
                    displayArtResults();
                }
            } else if (mode === 'my-collection') {
                document.getElementById('myCollectionMode').classList.add('show');
                collectionDisplayCount = 8;
                displayMyCollection();
            }

            // Update tab colors
            document.getElementById('createLink').style.color = mode === 'create' ? '#1a1a1a' : '#999';
            document.getElementById('exploreLink').style.color = mode === 'explore' ? '#1a1a1a' : '#999';
            document.getElementById('myCollectionLink').style.color = mode === 'my-collection' ? '#1a1a1a' : '#999';
        }

        // Suggestion click
        function suggestSearch(query) {
            document.getElementById('searchInput').value = query;
            searchArt();
        }

        // Load current display
        async function loadCurrentDisplay() {
            try {
                const response = await fetch('/api/current-full.json');
                const data = await response.json();

                if (data.imageId && data.originalImage) {
                    const preview = document.getElementById('currentImagePreview');
                    const img = document.getElementById('currentImageThumb');
                    const prompt = document.getElementById('currentImagePrompt');

                    img.src = `data:${data.originalImageMime || 'image/png'};base64,${data.originalImage}`;
                    preview.classList.add('show');

                    if (data.originalPrompt) {
                        prompt.textContent = `"${data.originalPrompt}"`;
                        prompt.classList.add('show');
                    } else {
                        prompt.classList.remove('show');
                    }
                }
            } catch (error) {
                console.error('Failed to load:', error);
            }
        }

        // Generate art
        async function generateArt() {
            const prompt = document.getElementById('promptInput').value.trim();
            if (!prompt) return;

            const overlay = document.getElementById('generationOverlay');
            const promptText = document.getElementById('generationPromptText');
            promptText.textContent = `"${prompt}"`;
            overlay.classList.add('show');

            try {
                const rotation = defaultOrientation === 'landscape' ? 90 : 0;

                const response = await fetch('/api/generate-art', {
                    method: 'POST',
                    headers: { 'Content-Type': 'application/json' },
                    body: JSON.stringify({ prompt, rotation })
                });

                if (response.ok) {
                    const data = await response.json();
                    document.getElementById('promptInput').value = '';
                    await loadCurrentDisplay();
                    overlay.classList.remove('show');

                    const imageId = (data.current && data.current.imageId) || data.imageId;
                    await openGeneratedImagePreview(imageId);

                    setTimeout(loadMyCollection, 1000);
                } else {
                    overlay.classList.remove('show');
                    const errorData = await response.json();
                    alert('Generation failed: ' + (errorData.error || 'Unknown error'));
                }
            } catch (error) {
                console.error('Generation failed:', error);
                overlay.classList.remove('show');
                alert('Generation failed: ' + error.message);
            }
        }

        // Open preview modal for newly generated image
        async function openGeneratedImagePreview(imageId) {
            try {
                const response = await fetch(`/api/images/${imageId}`);
                if (!response.ok) {
                    console.error('Generated image not found');
                    return;
                }

                const item = await response.json();
                selectedHistoryItem = item;

                const imageSrc = item.originalImage
                    ? `data:${item.originalImageMime || 'image/png'};base64,${item.originalImage}`
                    : `data:image/png;base64,${item.thumbnail}`;

                document.getElementById('modalImage').src = imageSrc;
                applyDefaultOrientation();
                document.getElementById('deleteModalBtn').style.display = 'inline-block';
                document.getElementById('artModal').classList.add('show');
            } catch (error) {
                console.error('Failed to open preview:', error);
            }
        }

        // Feeling lucky
        async function feelingLucky() {
            try {
                const currentPrompt = document.getElementById('promptInput').value.trim();
                const response = await fetch('/api/lucky-prompt', {
                    method: 'POST',
                    headers: { 'Content-Type': 'application/json' },
                    body: JSON.stringify({ currentPrompt })
                });
                const data = await response.json();
                if (data.prompt) {
                    document.getElementById('promptInput').value = data.prompt;
                }
            } catch (error) {
                console.error('Lucky prompt failed:', error);
            }
        }

        // Search art
        async function searchArt() {
            const query = document.getElementById('searchInput').value.trim();
            if (!query) return;

            const grid = document.getElementById('artGrid');
            grid.innerHTML = '<div class="loading">Searching...</div>';

            try {
                const response = await fetch(`/api/art/search?q=${encodeURIComponent(query)}`);
                const data = await response.json();
                currentArtResults = data.results || [];
                browseDisplayCount = 8;
                displayArtResults();
            } catch (error) {
                grid.innerHTML = '<div class="loading">Search failed</div>';
            }
        }

        async function loadAllArt() {
            try {
                const response = await fetch('/api/collections');
                const data = await response.json();

                allArtworks = [];
                for (const collection of data.collections) {
                    const collResponse = await fetch(`/api/collections/${collection.id}`);
                    const collData = await collResponse.json();
                    collData.artworks.forEach(artwork => {
                        artwork.collectionId = collection.id;
                        allArtworks.push(artwork);
                    });
                }

                filterArt('all');
            } catch (error) {
                console.error('Failed to load art:', error);
            }
        }

        async function loadMyCollection() {
            try {
                const response = await fetch('/api/my-collection');
                myCollection = await response.json();

                if (currentBrowseView === 'my-collection') {
                    displayMyCollection();
                }
            } catch (error) {
                console.error('Failed to load my collection:', error);
            }
        }

        function displayMyCollection() {
            const grid = document.getElementById('collectionGrid');
            const showMoreBtn = document.getElementById('collectionShowMore');

            if (myCollection.length === 0) {
                grid.innerHTML = '<div class="loading">Your collection is empty</div>';
                showMoreBtn.style.display = 'none';
                return;
            }

            const displayedItems = myCollection.slice(0, collectionDisplayCount);
            grid.innerHTML = displayedItems.map(item => {
                // Handle different item types
                const imageUrl = item.imageUrl || (item.thumbnail ? `data:image/png;base64,${item.thumbnail}` : '');
                const title = item.title || item.originalPrompt?.substring(0, 30) || 'Untitled';
                const artist = item.artist || (item.collectionType === 'generated' ? 'Generated' : 'Uploaded');

                return `
                    <div class="art-item" onclick='openCollectionItem(${JSON.stringify(item).replace(/'/g, "&apos;")})'>
                        <img class="art-image" src="${imageUrl}" alt="${title}">
                        <div class="art-title">${title} ${artist !== 'Generated' && artist !== 'Uploaded' ? `· ${artist}` : ''}</div>
                    </div>
                `;
            }).join('');

<<<<<<< HEAD
            showMoreBtn.style.display = collectionDisplayCount < myCollection.length ? 'block' : 'none';
        }

        function showMoreCollection() {
            collectionDisplayCount += 8;
=======
            // Show "show more" button if there are more results
            if (collectionDisplayCount < myCollection.length) {
                const increment = getShowMoreIncrement();
                document.getElementById('showMoreCollectionBtn').textContent = `show ${increment} more`;
                showMoreBtn.style.display = 'block';
            } else {
                showMoreBtn.style.display = 'none';
            }
        }

        function showMoreCollection() {
            collectionDisplayCount += getShowMoreIncrement();
>>>>>>> f0259868
            displayMyCollection();
        }

        function filterArt(collectionId) {
            currentFilter = collectionId;

            if (collectionId === 'all') {
                currentArtResults = allArtworks;
            } else {
                currentArtResults = allArtworks.filter(art => art.collectionId === collectionId);
            }

            browseDisplayCount = 8;
            displayArtResults();
        }

        function displayArtResults() {
            const grid = document.getElementById('artGrid');
            const showMoreBtn = document.getElementById('browseShowMore');

            if (currentArtResults.length === 0) {
                grid.innerHTML = '<div class="loading">No results</div>';
                showMoreBtn.style.display = 'none';
                return;
            }

            const displayedResults = currentArtResults.slice(0, browseDisplayCount);
            grid.innerHTML = displayedResults.map(art => `
                <div class="art-item" onclick='previewArt(${JSON.stringify(art).replace(/'/g, "&apos;")})'>
                    <img class="art-image" src="${art.thumbnail || art.imageUrl}" alt="${art.title}">
                    <div class="art-title">${art.title}</div>
                </div>
            `).join('');

            // Show "show more" button if there are more results
<<<<<<< HEAD
            showMoreBtn.style.display = browseDisplayCount < currentArtResults.length ? 'block' : 'none';
        }

        function showMoreBrowse() {
            browseDisplayCount += 8;
=======
            if (browseDisplayCount < currentArtResults.length) {
                const increment = getShowMoreIncrement();
                document.getElementById('showMoreBrowseBtn').textContent = `show ${increment} more`;
                showMoreBtn.style.display = 'block';
            } else {
                showMoreBtn.style.display = 'none';
            }
        }

        function showMoreBrowse() {
            browseDisplayCount += getShowMoreIncrement();
>>>>>>> f0259868
            displayArtResults();
        }

        function previewArt(art) {
            selectedModalArt = art;
            selectedHistoryItem = null;
            document.getElementById('modalImage').src = art.imageUrl;
            applyDefaultOrientation();

            // Show "add to collection" link
            const secondaryAction = document.getElementById('modalSecondaryAction');
            secondaryAction.textContent = 'add to collection';
            secondaryAction.style.display = 'block';
            secondaryActionType = 'add';

            document.getElementById('artModal').classList.add('show');
        }

        async function openCollectionItem(item) {
            try {
                selectedHistoryItem = item;
                selectedModalArt = null;

                // Determine image source
                let imageSrc;
                if (item.imageUrl) {
                    imageSrc = item.imageUrl;
                } else if (item.originalImage) {
                    imageSrc = `data:${item.originalImageMime || 'image/png'};base64,${item.originalImage}`;
                } else if (item.thumbnail) {
                    imageSrc = `data:image/png;base64,${item.thumbnail}`;
                }

                document.getElementById('modalImage').src = imageSrc;
                applyDefaultOrientation();

                // Set appropriate secondary action
                const secondaryAction = document.getElementById('modalSecondaryAction');
                if (item.collectionType === 'generated' || item.collectionType === 'uploaded') {
                    secondaryAction.textContent = 'delete';
                    secondaryAction.style.display = 'block';
                    secondaryActionType = 'delete';
                } else if (item.collectionType === 'added') {
                    secondaryAction.textContent = 'remove from collection';
                    secondaryAction.style.display = 'block';
                    secondaryActionType = 'remove';
                } else {
                    secondaryAction.style.display = 'none';
                    secondaryActionType = null;
                }

                document.getElementById('artModal').classList.add('show');
            } catch (error) {
                console.error('Failed to open collection item:', error);
            }
        }

        function closeModal() {
            document.getElementById('artModal').classList.remove('show');
            selectedModalArt = null;
            selectedHistoryItem = null;
            secondaryActionType = null;
            document.getElementById('modalSecondaryAction').style.display = 'none';

            const modalImage = document.getElementById('modalImage');
            modalImage.classList.remove('landscape');
            cropX = 50;
            cropY = 50;
            modalImage.style.objectPosition = '50% 50%';
            zoomLevel = 1.0;
            modalImage.style.transform = 'scale(1)';
            modalImage.style.objectFit = 'cover';
        }

        async function handleSecondaryAction() {
            if (secondaryActionType === 'add') {
                await addToCollection();
            } else if (secondaryActionType === 'delete') {
                await deleteModalImage();
            } else if (secondaryActionType === 'remove') {
                await removeFromCollection();
            }
        }

        async function addToCollection() {
            if (!selectedModalArt) return;

            try {
                const response = await fetch('/api/my-collection', {
                    method: 'POST',
                    headers: { 'Content-Type': 'application/json' },
                    body: JSON.stringify({
                        imageUrl: selectedModalArt.imageUrl,
                        title: selectedModalArt.title,
                        artist: selectedModalArt.artist,
                        year: selectedModalArt.year,
                        thumbnail: selectedModalArt.thumbnail,
                        collectionId: selectedModalArt.collectionId,
                        wikimedia: selectedModalArt.wikimedia
                    })
                });

                if (response.ok) {
                    // Hide the action after adding
                    document.getElementById('modalSecondaryAction').style.display = 'none';
                    secondaryActionType = null;

                    // Reload collection
                    await loadMyCollection();

                    console.log('Added to collection');
                } else {
                    const data = await response.json();
                    if (data.error === 'Artwork already in collection') {
                        document.getElementById('modalSecondaryAction').style.display = 'none';
                        secondaryActionType = null;
                    } else {
                        alert('Failed to add to collection: ' + data.error);
                    }
                }
            } catch (error) {
                console.error('Add to collection failed:', error);
                alert('Failed to add to collection');
            }
        }

        async function removeFromCollection() {
            if (!selectedHistoryItem || !selectedHistoryItem.id) return;

            if (!confirm('Remove this artwork from your collection?')) {
                return;
            }

            try {
                const response = await fetch(`/api/my-collection/${selectedHistoryItem.id}`, {
                    method: 'DELETE'
                });

                if (response.ok) {
                    closeModal();
                    await loadMyCollection();
                } else {
                    const data = await response.json();
                    alert('Failed to remove: ' + (data.error || 'Unknown error'));
                }
            } catch (error) {
                console.error('Remove failed:', error);
                alert('Failed to remove from collection');
            }
        }

        function togglePreviewOrientation() {
            const modalImage = document.getElementById('modalImage');
            modalImage.classList.toggle('landscape');
        }

        // Crop adjustment
        let cropX = 50;
        let cropY = 50;
        const CROP_STEP = 5;

        function adjustCrop(direction) {
            const modalImage = document.getElementById('modalImage');

            switch(direction) {
                case 'up':
                    cropY = Math.max(0, cropY - CROP_STEP);
                    break;
                case 'down':
                    cropY = Math.min(100, cropY + CROP_STEP);
                    break;
                case 'left':
                    cropX = Math.max(0, cropX - CROP_STEP);
                    break;
                case 'right':
                    cropX = Math.min(100, cropX + CROP_STEP);
                    break;
                case 'reset':
                    cropX = 50;
                    cropY = 50;
                    break;
            }

            modalImage.style.objectPosition = `${cropX}% ${cropY}%`;
        }

        // Zoom adjustment
        let zoomLevel = 1.0;
        const ZOOM_STEP = 0.1;

        function adjustZoom(direction) {
            const modalImage = document.getElementById('modalImage');

            switch(direction) {
                case 'in':
                    zoomLevel = Math.min(2.0, zoomLevel + ZOOM_STEP);
                    break;
                case 'out':
                    zoomLevel = Math.max(0.5, zoomLevel - ZOOM_STEP);
                    break;
                case 'fit':
                    zoomLevel = 1.0;
                    break;
            }

            modalImage.style.transform = `scale(${zoomLevel})`;

            if (zoomLevel < 1.0) {
                modalImage.style.objectFit = 'contain';
            } else {
                modalImage.style.objectFit = 'cover';
            }
        }

        // File upload
        function setupDragDrop() {
            const zone = document.getElementById('dropZone');

            zone.addEventListener('dragover', (e) => {
                e.preventDefault();
                zone.classList.add('dragover');
            });

            zone.addEventListener('dragleave', () => {
                zone.classList.remove('dragover');
            });

            zone.addEventListener('drop', (e) => {
                e.preventDefault();
                zone.classList.remove('dragover');

                const files = e.dataTransfer.files;
                if (files.length > 0 && files[0].type.startsWith('image/')) {
                    handleFileUpload(files[0]);
                }
            });
        }

        function handleFileSelect(event) {
            const file = event.target.files[0];
            if (file) {
                handleFileUpload(file);
            }
        }

        async function handleFileUpload(file) {
            const overlay = document.getElementById('generationOverlay');
            const statusText = document.getElementById('generationStatusText');
            const promptText = document.getElementById('generationPromptText');
            const filenameText = document.getElementById('generationFilenameText');

            statusText.textContent = 'Uploading image...';
            promptText.textContent = '';
            filenameText.textContent = file.name;
            overlay.classList.add('show');

            const formData = new FormData();
            formData.append('image', file);

            try {
                const response = await fetch('/api/upload', {
                    method: 'POST',
                    body: formData
                });

                if (response.ok) {
                    const data = await response.json();
                    document.getElementById('fileInput').value = '';
                    await loadCurrentDisplay();
                    overlay.classList.remove('show');
                    statusText.textContent = 'Generating image...';
                    filenameText.textContent = '';

                    await openGeneratedImagePreview(data.imageId || 'current');
                    setTimeout(loadMyCollection, 1000);
                } else {
                    overlay.classList.remove('show');
                    statusText.textContent = 'Generating image...';
                    filenameText.textContent = '';
                    const errorData = await response.json();
                    alert('Upload failed: ' + (errorData.error || 'Unknown error'));
                }
            } catch (error) {
                console.error('Upload failed:', error);
                overlay.classList.remove('show');
                statusText.textContent = 'Generating image...';
                filenameText.textContent = '';
                alert('Upload failed: ' + error.message);
            }
        }

        // History (kept for generated/uploaded images)
        async function openHistoryPreview(imageId) {
            try {
                const response = await fetch(`/api/images/${imageId}`);
                if (!response.ok) {
                    console.error('Image not found');
                    return;
                }

                const item = await response.json();
                selectedHistoryItem = item;

                const imageSrc = item.originalImage
                    ? `data:${item.originalImageMime || 'image/png'};base64,${item.originalImage}`
                    : `data:image/png;base64,${item.thumbnail}`;

                document.getElementById('modalImage').src = imageSrc;
                applyDefaultOrientation();
                document.getElementById('deleteModalBtn').style.display = 'inline-block';
                document.getElementById('artModal').classList.add('show');
            } catch (error) {
                console.error('Failed to open preview:', error);
            }
        }

        async function applyModalArt() {
            if (!selectedModalArt && !selectedHistoryItem) return;

            try {
                let response;
                const modalImage = document.getElementById('modalImage');
                const isLandscape = modalImage.classList.contains('landscape');
                const rotation = isLandscape ? 90 : 0;

                if (selectedHistoryItem) {
                    response = await fetch(`/api/history/${selectedHistoryItem.imageId}/load`, {
                        method: 'POST',
                        headers: { 'Content-Type': 'application/json' },
                        body: JSON.stringify({ rotation })
                    });
                } else if (selectedModalArt) {
                    response = await fetch('/api/art/import', {
                        method: 'POST',
                        headers: { 'Content-Type': 'application/json' },
                        body: JSON.stringify({
                            imageUrl: selectedModalArt.imageUrl,
                            title: selectedModalArt.title,
                            artist: selectedModalArt.artist,
                            rotation: rotation
                        })
                    });
                }

                if (response && response.ok) {
                    closeModal();
                    setTimeout(loadCurrentDisplay, 2000);
                }
            } catch (error) {
                console.error('Apply art failed:', error);
            }
        }

        async function deleteModalImage() {
            if (!selectedHistoryItem) return;

            if (!confirm('Are you sure you want to delete this image?')) {
                return;
            }

            try {
                const response = await fetch(`/api/history/${selectedHistoryItem.imageId}`, { method: 'DELETE' });
                if (response.ok) {
                    closeModal();
                    await loadMyCollection();
                } else {
                    const data = await response.json();
                    alert('Failed to delete: ' + (data.error || 'Unknown error'));
                }
            } catch (error) {
                console.error('Delete failed:', error);
                alert('Failed to delete image');
            }
        }
    </script>
</body>
</html>
<|MERGE_RESOLUTION|>--- conflicted
+++ resolved
@@ -1,5 +1,5 @@
-<!DOCTYPE html>
-<html lang="en">
+<!DOCTYPE html>
+<html lang="en">
 <head>
     <!-- Inline mock API for preview mode (must load synchronously) -->
     <script>
@@ -16,511 +16,511 @@
             console.log('[Preview] Mock mode activated');
 
             // Load mock API immediately (synchronously)
-            /**
- * Mock API Server for GitHub Pages Preview
- *
- * Enhanced version with visually rich placeholder generation
- * for proper UX/design testing
- */
-
-class MockAPI {
-    constructor() {
-        this.storage = {
-            settings: {
-                defaultSleepDuration: 3600000000,
-                devMode: false,
-                devServerHost: '',
-                defaultOrientation: 'portrait',
-                nightSleepEnabled: false,
-                nightSleepStartHour: 23,
-                nightSleepEndHour: 5
-            },
-            currentImage: {
-                imageId: 'demo-001',
-                originalImage: null,
-                originalImageMime: 'image/png',
-                originalPrompt: 'A serene landscape with mountains and a lake at sunset',
-                timestamp: Date.now() - 3600000
-            },
-            images: new Map(),
-            history: [],
-            devices: {
-                'esp32-001': {
-                    deviceId: 'esp32-001',
-                    state: 'sleeping',
-                    batteryVoltage: 4.1,
-                    batteryPercent: 85,
-                    isCharging: false,
-                    lastChargeTimestamp: Date.now() - 7200000,
-                    signalStrength: -45,
-                    lastSeen: Date.now() - 1800000,
-                    sleepDuration: 3600000000,
-                    status: 'sleeping'
-                }
-            },
-            logs: [
-                '[2025-10-30 10:15:32] Server started',
-                '[2025-10-30 10:15:33] Mock API initialized',
-                '[2025-10-30 10:16:45] ESP32 connected',
-                '[2025-10-30 10:17:12] Image generated: demo-001'
-            ],
-            deviceLogs: [
-                '[2025-10-30 10:16:45] ESP32 woke up',
-                '[2025-10-30 10:16:46] Connected to WiFi',
-                '[2025-10-30 10:16:47] Battery: 4.1V (85%)',
-                '[2025-10-30 10:17:12] Display refresh complete',
-                '[2025-10-30 10:17:13] Entering deep sleep for 60 minutes'
-            ],
-            collections: this.generateMockCollections(),
-            myCollection: []
-        };
-
-        this.generateDemoImage();
-        this.initializeMyCollection();
-    }
-
-    /**
-     * Generate visually rich placeholder based on prompt
-     */
-    generateArtisticImage(prompt, width = 400, height = 533) {
-        const canvas = document.createElement('canvas');
-        canvas.width = width;
-        canvas.height = height;
-        const ctx = canvas.getContext('2d');
-
-        // Extract style hints from prompt
-        const lowerPrompt = prompt.toLowerCase();
-        let style = 'abstract';
-
-        if (lowerPrompt.includes('landscape') || lowerPrompt.includes('mountain') || lowerPrompt.includes('lake')) {
-            style = 'landscape';
-        } else if (lowerPrompt.includes('portrait') || lowerPrompt.includes('face') || lowerPrompt.includes('person')) {
-            style = 'portrait';
-        } else if (lowerPrompt.includes('geometric') || lowerPrompt.includes('pattern')) {
-            style = 'geometric';
-        } else if (lowerPrompt.includes('minimal')) {
-            style = 'minimal';
-        }
-
-        // Generate based on style
-        switch(style) {
-            case 'landscape':
-                this.drawLandscape(ctx, width, height, prompt);
-                break;
-            case 'portrait':
-                this.drawPortrait(ctx, width, height, prompt);
-                break;
-            case 'geometric':
-                this.drawGeometric(ctx, width, height, prompt);
-                break;
-            case 'minimal':
-                this.drawMinimal(ctx, width, height, prompt);
-                break;
-            default:
-                this.drawAbstract(ctx, width, height, prompt);
-        }
-
-        // Add subtle prompt text at bottom
-        this.addPromptOverlay(ctx, width, height, prompt);
-
-        return canvas.toDataURL('image/png').split(',')[1];
-    }
-
-    drawLandscape(ctx, width, height, prompt) {
-        // Sky gradient
-        const skyGradient = ctx.createLinearGradient(0, 0, 0, height * 0.6);
-        skyGradient.addColorStop(0, '#87CEEB');
-        skyGradient.addColorStop(0.5, '#B0E0E6');
-        skyGradient.addColorStop(1, '#FFE4B5');
-        ctx.fillStyle = skyGradient;
-        ctx.fillRect(0, 0, width, height * 0.6);
-
-        // Mountains in layers
-        const mountainLayers = [
-            { y: height * 0.4, color: '#4A5568', points: 5 },
-            { y: height * 0.45, color: '#718096', points: 6 },
-            { y: height * 0.5, color: '#A0AEC0', points: 7 }
-        ];
-
-        mountainLayers.forEach(layer => {
-            ctx.fillStyle = layer.color;
-            ctx.beginPath();
-            ctx.moveTo(0, height * 0.6);
-
-            for (let i = 0; i <= layer.points; i++) {
-                const x = (width / layer.points) * i;
-                const peakHeight = layer.y + (Math.sin(i * 1.5) * height * 0.1);
-                ctx.lineTo(x, peakHeight);
-            }
-
-            ctx.lineTo(width, height * 0.6);
-            ctx.closePath();
-            ctx.fill();
-        });
-
-        // Foreground - grass/lake
-        const groundGradient = ctx.createLinearGradient(0, height * 0.6, 0, height);
-        if (prompt.toLowerCase().includes('lake')) {
-            groundGradient.addColorStop(0, '#4682B4');
-            groundGradient.addColorStop(1, '#1E3A5F');
-        } else {
-            groundGradient.addColorStop(0, '#90EE90');
-            groundGradient.addColorStop(1, '#228B22');
-        }
-        ctx.fillStyle = groundGradient;
-        ctx.fillRect(0, height * 0.6, width, height * 0.4);
-
-        // Sun/Moon
-        ctx.fillStyle = prompt.toLowerCase().includes('sunset') ? '#FF6347' : '#FFD700';
-        ctx.beginPath();
-        ctx.arc(width * 0.8, height * 0.2, 30, 0, Math.PI * 2);
-        ctx.fill();
-
-        // Add some trees
-        for (let i = 0; i < 5; i++) {
-            const treeX = (width / 6) * (i + 1) + (Math.random() * 20 - 10);
-            const treeY = height * 0.6 + (Math.random() * height * 0.1);
-            this.drawTree(ctx, treeX, treeY, 15 + Math.random() * 10);
-        }
-    }
-
-    drawTree(ctx, x, y, size) {
-        // Trunk
-        ctx.fillStyle = '#654321';
-        ctx.fillRect(x - size * 0.1, y, size * 0.2, size);
-
-        // Foliage
-        ctx.fillStyle = '#228B22';
-        ctx.beginPath();
-        ctx.moveTo(x, y - size * 0.5);
-        ctx.lineTo(x - size * 0.4, y + size * 0.2);
-        ctx.lineTo(x + size * 0.4, y + size * 0.2);
-        ctx.closePath();
-        ctx.fill();
-    }
-
-    drawPortrait(ctx, width, height) {
-        // Background
-        const bgGradient = ctx.createRadialGradient(width/2, height/3, 0, width/2, height/3, width);
-        bgGradient.addColorStop(0, '#FFF5E1');
-        bgGradient.addColorStop(1, '#D2B48C');
-        ctx.fillStyle = bgGradient;
-        ctx.fillRect(0, 0, width, height);
-
-        // Head
-        const centerX = width / 2;
-        const centerY = height * 0.4;
-        const headRadius = width * 0.25;
-
-        ctx.fillStyle = '#FFDAB9';
-        ctx.beginPath();
-        ctx.ellipse(centerX, centerY, headRadius * 0.8, headRadius, 0, 0, Math.PI * 2);
-        ctx.fill();
-
-        // Hair
-        ctx.fillStyle = '#4A2C2A';
-        ctx.beginPath();
-        ctx.ellipse(centerX, centerY - headRadius * 0.3, headRadius * 0.85, headRadius * 0.8, 0, 0, Math.PI * 2);
-        ctx.fill();
-
-        // Eyes
-        ctx.fillStyle = '#2C3E50';
-        ctx.beginPath();
-        ctx.arc(centerX - headRadius * 0.3, centerY - headRadius * 0.1, headRadius * 0.08, 0, Math.PI * 2);
-        ctx.arc(centerX + headRadius * 0.3, centerY - headRadius * 0.1, headRadius * 0.08, 0, Math.PI * 2);
-        ctx.fill();
-
-        // Nose
-        ctx.strokeStyle = '#B8956A';
-        ctx.lineWidth = 2;
-        ctx.beginPath();
-        ctx.moveTo(centerX, centerY);
-        ctx.lineTo(centerX - headRadius * 0.05, centerY + headRadius * 0.15);
-        ctx.stroke();
-
-        // Mouth
-        ctx.strokeStyle = '#D2691E';
-        ctx.lineWidth = 2;
-        ctx.beginPath();
-        ctx.arc(centerX, centerY + headRadius * 0.3, headRadius * 0.3, 0.2, Math.PI - 0.2);
-        ctx.stroke();
-
-        // Shoulders
-        ctx.fillStyle = '#4682B4';
-        ctx.beginPath();
-        ctx.moveTo(centerX - headRadius * 1.2, height);
-        ctx.lineTo(centerX - headRadius * 0.6, centerY + headRadius);
-        ctx.lineTo(centerX + headRadius * 0.6, centerY + headRadius);
-        ctx.lineTo(centerX + headRadius * 1.2, height);
-        ctx.closePath();
-        ctx.fill();
-    }
-
-    drawGeometric(ctx, width, height) {
-        // Clean background
-        ctx.fillStyle = '#F5F5F5';
-        ctx.fillRect(0, 0, width, height);
-
-        // Generate geometric pattern
-        const colors = ['#FF6B6B', '#4ECDC4', '#45B7D1', '#FFA07A', '#98D8C8', '#F7DC6F'];
-        const shapes = Math.floor(Math.random() * 10) + 15;
-
-        for (let i = 0; i < shapes; i++) {
-            const x = Math.random() * width;
-            const y = Math.random() * height;
-            const size = Math.random() * 80 + 40;
-            const color = colors[Math.floor(Math.random() * colors.length)];
-            const shape = Math.floor(Math.random() * 3);
-
-            ctx.fillStyle = color + '80'; // Add transparency
-            ctx.strokeStyle = color;
-            ctx.lineWidth = 2;
-
-            ctx.beginPath();
-            switch(shape) {
-                case 0: // Circle
-                    ctx.arc(x, y, size/2, 0, Math.PI * 2);
-                    break;
-                case 1: // Square
-                    ctx.rect(x - size/2, y - size/2, size, size);
-                    break;
-                case 2: // Triangle
-                    ctx.moveTo(x, y - size/2);
-                    ctx.lineTo(x - size/2, y + size/2);
-                    ctx.lineTo(x + size/2, y + size/2);
-                    ctx.closePath();
-                    break;
-            }
-            ctx.fill();
-            ctx.stroke();
-        }
-    }
-
-    drawMinimal(ctx, width, height) {
-        // White background
-        ctx.fillStyle = '#FFFFFF';
-        ctx.fillRect(0, 0, width, height);
-
-        // Single focal element
-        const centerX = width / 2;
-        const centerY = height / 2;
-
-        // Large circle
-        ctx.strokeStyle = '#1a1a1a';
-        ctx.lineWidth = 3;
-        ctx.beginPath();
-        ctx.arc(centerX, centerY, Math.min(width, height) * 0.3, 0, Math.PI * 2);
-        ctx.stroke();
-
-        // Smaller circle
-        ctx.beginPath();
-        ctx.arc(centerX, centerY, Math.min(width, height) * 0.15, 0, Math.PI * 2);
-        ctx.stroke();
-
-        // Line through
-        ctx.beginPath();
-        ctx.moveTo(centerX - width * 0.3, centerY);
-        ctx.lineTo(centerX + width * 0.3, centerY);
-        ctx.stroke();
-    }
-
-    drawAbstract(ctx, width, height) {
-        // Colorful gradient background
-        const hue1 = Math.random() * 360;
-        const hue2 = (hue1 + 120) % 360;
-        const hue3 = (hue1 + 240) % 360;
-
-        const gradient = ctx.createLinearGradient(0, 0, width, height);
-        gradient.addColorStop(0, `hsl(${hue1}, 70%, 60%)`);
-        gradient.addColorStop(0.5, `hsl(${hue2}, 70%, 60%)`);
-        gradient.addColorStop(1, `hsl(${hue3}, 70%, 60%)`);
-        ctx.fillStyle = gradient;
-        ctx.fillRect(0, 0, width, height);
-
-        // Organic shapes
-        const shapes = Math.floor(Math.random() * 5) + 8;
-        for (let i = 0; i < shapes; i++) {
-            ctx.fillStyle = `hsla(${Math.random() * 360}, 60%, 70%, 0.4)`;
-            ctx.beginPath();
-
-            const centerX = Math.random() * width;
-            const centerY = Math.random() * height;
-            const radius = Math.random() * 100 + 50;
-
-            // Blob shape
-            for (let angle = 0; angle < Math.PI * 2; angle += 0.5) {
-                const wobble = Math.random() * 20 + radius;
-                const x = centerX + Math.cos(angle) * wobble;
-                const y = centerY + Math.sin(angle) * wobble;
-                if (angle === 0) {
-                    ctx.moveTo(x, y);
-                } else {
-                    ctx.lineTo(x, y);
-                }
-            }
-            ctx.closePath();
-            ctx.fill();
-        }
-    }
-
-    addPromptOverlay(ctx, width, height, prompt) {
-        // Semi-transparent overlay at bottom
-        ctx.fillStyle = 'rgba(0, 0, 0, 0.6)';
-        ctx.fillRect(0, height - 60, width, 60);
-
-        // Prompt text
-        ctx.fillStyle = '#ffffff';
-        ctx.font = '12px -apple-system, sans-serif';
-        ctx.textAlign = 'center';
-        ctx.textBaseline = 'middle';
-
-        // Truncate prompt if too long
-        let displayPrompt = prompt;
-        if (prompt.length > 50) {
-            displayPrompt = prompt.substring(0, 47) + '...';
-        }
-
-        ctx.fillText(displayPrompt, width / 2, height - 30);
-    }
-
-    generateDemoImage() {
-        // Generate a rich history of varied images
-        const demoPrompts = [
-            'A serene landscape with mountains and a lake at sunset',
-            'Minimalist geometric pattern with circles',
-            'Abstract colorful art with organic shapes',
-            'Portrait of a person in contemplation',
-            'Japanese landscape with Mount Fuji',
-            'Geometric pattern with triangles and squares',
-            'Mountain landscape at dawn with morning mist',
-            'Minimalist design with simple lines',
-            'Abstract expressionist artwork',
-            'Peaceful lake scene with reflections',
-            'Portrait in renaissance style',
-            'Colorful geometric composition'
-        ];
-
-        // Generate images in reverse chronological order
-        const now = Date.now();
-        const hoursAgo = [0.5, 2, 5, 12, 24, 48, 72, 96, 120, 168, 240, 336]; // Hours ago
-
-        demoPrompts.forEach((prompt, index) => {
-            const imageId = `demo-${String(index + 1).padStart(3, '0')}`;
-            const timestamp = now - (hoursAgo[index] * 3600000);
-
-            const base64 = this.generateArtisticImage(prompt, 400, 533);
-
-            const imageData = {
-                imageId,
-                originalImage: base64,
-                originalImageMime: 'image/png',
-                originalPrompt: prompt,
-                thumbnail: base64,
-                timestamp
-            };
-
-            this.storage.images.set(imageId, imageData);
-            this.storage.history.push({
-                imageId,
-                thumbnail: base64,
-                timestamp
-            });
-        });
-
-        // Most recent image becomes current
-        const latest = this.storage.history[0];
-        const latestImage = this.storage.images.get(latest.imageId);
-        this.storage.currentImage = {
-            imageId: latestImage.imageId,
-            originalImage: latestImage.originalImage,
-            originalImageMime: latestImage.originalImageMime,
-            originalPrompt: latestImage.originalPrompt,
-            timestamp: latestImage.timestamp
-        };
-
-        console.log(`[MockAPI] Generated ${demoPrompts.length} demo images for history`);
-    }
-
-    initializeMyCollection() {
-        // Initialize collection with mix of generated and external artworks
-        const now = Date.now();
-
-        // Add some generated images to collection
-        const generatedImages = Array.from(this.storage.images.values()).slice(0, 3);
-        generatedImages.forEach((img, index) => {
-            this.storage.myCollection.push({
-                id: img.imageId,
-                imageId: img.imageId,
-                thumbnail: img.thumbnail,
-                originalImage: img.originalImage,
-                originalImageMime: img.originalImageMime,
-                title: img.originalPrompt.substring(0, 50),
-                originalPrompt: img.originalPrompt,
-                artist: 'Generated',
-                collectionType: 'generated',
-                addedAt: now - (index * 3600000),
-                timestamp: img.timestamp
-            });
-        });
-
-        // Add some external artworks
-        const externalArtworks = [
-            {
-                id: 'external-1',
-                imageUrl: 'https://upload.wikimedia.org/wikipedia/commons/thumb/a/a5/Tsunami_by_hokusai_19th_century.jpg/400px-Tsunami_by_hokusai_19th_century.jpg',
-                title: 'The Great Wave off Kanagawa',
-                artist: 'Katsushika Hokusai',
-                year: '1831',
-                thumbnail: this.generatePlaceholderSVG('Hokusai', '#1a6c9c'),
-                collectionType: 'external',
-                addedAt: now - 4 * 3600000
-            },
-            {
-                id: 'external-2',
-                imageUrl: 'https://upload.wikimedia.org/wikipedia/commons/thumb/e/ea/Van_Gogh_-_Starry_Night_-_Google_Art_Project.jpg/400px-Van_Gogh_-_Starry_Night_-_Google_Art_Project.jpg',
-                title: 'The Starry Night',
-                artist: 'Vincent van Gogh',
-                year: '1889',
-                thumbnail: this.generatePlaceholderSVG('Van Gogh', '#4a5f8c'),
-                collectionType: 'external',
-                addedAt: now - 8 * 3600000
-            },
-            {
-                id: 'external-3',
-                imageUrl: 'https://upload.wikimedia.org/wikipedia/commons/thumb/5/5b/Michelangelo_-_Creation_of_Adam_%28cropped%29.jpg/400px-Michelangelo_-_Creation_of_Adam_%28cropped%29.jpg',
-                title: 'The Creation of Adam',
-                artist: 'Michelangelo',
-                year: '1512',
-                thumbnail: this.generatePlaceholderSVG('Michelangelo', '#8b7355'),
-                collectionType: 'external',
-                addedAt: now - 12 * 3600000
-            }
-        ];
-
-        this.storage.myCollection.push(...externalArtworks);
-        console.log(`[MockAPI] Initialized collection with ${this.storage.myCollection.length} items`);
-    }
-
-    generatePlaceholderSVG(text, color) {
-        const svg = `<svg width="200" height="200" xmlns="http://www.w3.org/2000/svg"><rect width="200" height="200" fill="${color}"/><text x="100" y="100" font-family="sans-serif" font-size="18" fill="white" text-anchor="middle" dominant-baseline="middle">${text}</text></svg>`;
-        return `data:image/svg+xml;base64,${btoa(svg)}`;
-    }
-
-    generateMockCollections() {
-        return [
-            { id: 'renaissance-masters', name: 'Renaissance Masters', description: 'Great works from the Renaissance period' },
-            { id: 'dutch-masters', name: 'Dutch Masters', description: 'Dutch Golden Age paintings' },
-            { id: 'impressionists', name: 'Impressionists', description: 'French Impressionist masterpieces' },
-            { id: 'post-impressionists', name: 'Post-Impressionists', description: 'Post-Impressionist works' },
-            { id: 'japanese-masters', name: 'Japanese Masters', description: 'Traditional Japanese art' },
-            { id: 'modern-icons', name: 'Modern Icons', description: 'Modern and contemporary art' }
-        ];
-    }
-
-    generateMockArtworks(collectionId) {
-        // Generate visually distinct artwork placeholders
-        const artworks = [];
-        const artworkData = {
+            /**
+ * Mock API Server for GitHub Pages Preview
+ *
+ * Enhanced version with visually rich placeholder generation
+ * for proper UX/design testing
+ */
+
+class MockAPI {
+    constructor() {
+        this.storage = {
+            settings: {
+                defaultSleepDuration: 3600000000,
+                devMode: false,
+                devServerHost: '',
+                defaultOrientation: 'portrait',
+                nightSleepEnabled: false,
+                nightSleepStartHour: 23,
+                nightSleepEndHour: 5
+            },
+            currentImage: {
+                imageId: 'demo-001',
+                originalImage: null,
+                originalImageMime: 'image/png',
+                originalPrompt: 'A serene landscape with mountains and a lake at sunset',
+                timestamp: Date.now() - 3600000
+            },
+            images: new Map(),
+            history: [],
+            devices: {
+                'esp32-001': {
+                    deviceId: 'esp32-001',
+                    state: 'sleeping',
+                    batteryVoltage: 4.1,
+                    batteryPercent: 85,
+                    isCharging: false,
+                    lastChargeTimestamp: Date.now() - 7200000,
+                    signalStrength: -45,
+                    lastSeen: Date.now() - 1800000,
+                    sleepDuration: 3600000000,
+                    status: 'sleeping'
+                }
+            },
+            logs: [
+                '[2025-10-30 10:15:32] Server started',
+                '[2025-10-30 10:15:33] Mock API initialized',
+                '[2025-10-30 10:16:45] ESP32 connected',
+                '[2025-10-30 10:17:12] Image generated: demo-001'
+            ],
+            deviceLogs: [
+                '[2025-10-30 10:16:45] ESP32 woke up',
+                '[2025-10-30 10:16:46] Connected to WiFi',
+                '[2025-10-30 10:16:47] Battery: 4.1V (85%)',
+                '[2025-10-30 10:17:12] Display refresh complete',
+                '[2025-10-30 10:17:13] Entering deep sleep for 60 minutes'
+            ],
+            collections: this.generateMockCollections(),
+            myCollection: []
+        };
+
+        this.generateDemoImage();
+        this.initializeMyCollection();
+    }
+
+    /**
+     * Generate visually rich placeholder based on prompt
+     */
+    generateArtisticImage(prompt, width = 400, height = 533) {
+        const canvas = document.createElement('canvas');
+        canvas.width = width;
+        canvas.height = height;
+        const ctx = canvas.getContext('2d');
+
+        // Extract style hints from prompt
+        const lowerPrompt = prompt.toLowerCase();
+        let style = 'abstract';
+
+        if (lowerPrompt.includes('landscape') || lowerPrompt.includes('mountain') || lowerPrompt.includes('lake')) {
+            style = 'landscape';
+        } else if (lowerPrompt.includes('portrait') || lowerPrompt.includes('face') || lowerPrompt.includes('person')) {
+            style = 'portrait';
+        } else if (lowerPrompt.includes('geometric') || lowerPrompt.includes('pattern')) {
+            style = 'geometric';
+        } else if (lowerPrompt.includes('minimal')) {
+            style = 'minimal';
+        }
+
+        // Generate based on style
+        switch(style) {
+            case 'landscape':
+                this.drawLandscape(ctx, width, height, prompt);
+                break;
+            case 'portrait':
+                this.drawPortrait(ctx, width, height, prompt);
+                break;
+            case 'geometric':
+                this.drawGeometric(ctx, width, height, prompt);
+                break;
+            case 'minimal':
+                this.drawMinimal(ctx, width, height, prompt);
+                break;
+            default:
+                this.drawAbstract(ctx, width, height, prompt);
+        }
+
+        // Add subtle prompt text at bottom
+        this.addPromptOverlay(ctx, width, height, prompt);
+
+        return canvas.toDataURL('image/png').split(',')[1];
+    }
+
+    drawLandscape(ctx, width, height, prompt) {
+        // Sky gradient
+        const skyGradient = ctx.createLinearGradient(0, 0, 0, height * 0.6);
+        skyGradient.addColorStop(0, '#87CEEB');
+        skyGradient.addColorStop(0.5, '#B0E0E6');
+        skyGradient.addColorStop(1, '#FFE4B5');
+        ctx.fillStyle = skyGradient;
+        ctx.fillRect(0, 0, width, height * 0.6);
+
+        // Mountains in layers
+        const mountainLayers = [
+            { y: height * 0.4, color: '#4A5568', points: 5 },
+            { y: height * 0.45, color: '#718096', points: 6 },
+            { y: height * 0.5, color: '#A0AEC0', points: 7 }
+        ];
+
+        mountainLayers.forEach(layer => {
+            ctx.fillStyle = layer.color;
+            ctx.beginPath();
+            ctx.moveTo(0, height * 0.6);
+
+            for (let i = 0; i <= layer.points; i++) {
+                const x = (width / layer.points) * i;
+                const peakHeight = layer.y + (Math.sin(i * 1.5) * height * 0.1);
+                ctx.lineTo(x, peakHeight);
+            }
+
+            ctx.lineTo(width, height * 0.6);
+            ctx.closePath();
+            ctx.fill();
+        });
+
+        // Foreground - grass/lake
+        const groundGradient = ctx.createLinearGradient(0, height * 0.6, 0, height);
+        if (prompt.toLowerCase().includes('lake')) {
+            groundGradient.addColorStop(0, '#4682B4');
+            groundGradient.addColorStop(1, '#1E3A5F');
+        } else {
+            groundGradient.addColorStop(0, '#90EE90');
+            groundGradient.addColorStop(1, '#228B22');
+        }
+        ctx.fillStyle = groundGradient;
+        ctx.fillRect(0, height * 0.6, width, height * 0.4);
+
+        // Sun/Moon
+        ctx.fillStyle = prompt.toLowerCase().includes('sunset') ? '#FF6347' : '#FFD700';
+        ctx.beginPath();
+        ctx.arc(width * 0.8, height * 0.2, 30, 0, Math.PI * 2);
+        ctx.fill();
+
+        // Add some trees
+        for (let i = 0; i < 5; i++) {
+            const treeX = (width / 6) * (i + 1) + (Math.random() * 20 - 10);
+            const treeY = height * 0.6 + (Math.random() * height * 0.1);
+            this.drawTree(ctx, treeX, treeY, 15 + Math.random() * 10);
+        }
+    }
+
+    drawTree(ctx, x, y, size) {
+        // Trunk
+        ctx.fillStyle = '#654321';
+        ctx.fillRect(x - size * 0.1, y, size * 0.2, size);
+
+        // Foliage
+        ctx.fillStyle = '#228B22';
+        ctx.beginPath();
+        ctx.moveTo(x, y - size * 0.5);
+        ctx.lineTo(x - size * 0.4, y + size * 0.2);
+        ctx.lineTo(x + size * 0.4, y + size * 0.2);
+        ctx.closePath();
+        ctx.fill();
+    }
+
+    drawPortrait(ctx, width, height) {
+        // Background
+        const bgGradient = ctx.createRadialGradient(width/2, height/3, 0, width/2, height/3, width);
+        bgGradient.addColorStop(0, '#FFF5E1');
+        bgGradient.addColorStop(1, '#D2B48C');
+        ctx.fillStyle = bgGradient;
+        ctx.fillRect(0, 0, width, height);
+
+        // Head
+        const centerX = width / 2;
+        const centerY = height * 0.4;
+        const headRadius = width * 0.25;
+
+        ctx.fillStyle = '#FFDAB9';
+        ctx.beginPath();
+        ctx.ellipse(centerX, centerY, headRadius * 0.8, headRadius, 0, 0, Math.PI * 2);
+        ctx.fill();
+
+        // Hair
+        ctx.fillStyle = '#4A2C2A';
+        ctx.beginPath();
+        ctx.ellipse(centerX, centerY - headRadius * 0.3, headRadius * 0.85, headRadius * 0.8, 0, 0, Math.PI * 2);
+        ctx.fill();
+
+        // Eyes
+        ctx.fillStyle = '#2C3E50';
+        ctx.beginPath();
+        ctx.arc(centerX - headRadius * 0.3, centerY - headRadius * 0.1, headRadius * 0.08, 0, Math.PI * 2);
+        ctx.arc(centerX + headRadius * 0.3, centerY - headRadius * 0.1, headRadius * 0.08, 0, Math.PI * 2);
+        ctx.fill();
+
+        // Nose
+        ctx.strokeStyle = '#B8956A';
+        ctx.lineWidth = 2;
+        ctx.beginPath();
+        ctx.moveTo(centerX, centerY);
+        ctx.lineTo(centerX - headRadius * 0.05, centerY + headRadius * 0.15);
+        ctx.stroke();
+
+        // Mouth
+        ctx.strokeStyle = '#D2691E';
+        ctx.lineWidth = 2;
+        ctx.beginPath();
+        ctx.arc(centerX, centerY + headRadius * 0.3, headRadius * 0.3, 0.2, Math.PI - 0.2);
+        ctx.stroke();
+
+        // Shoulders
+        ctx.fillStyle = '#4682B4';
+        ctx.beginPath();
+        ctx.moveTo(centerX - headRadius * 1.2, height);
+        ctx.lineTo(centerX - headRadius * 0.6, centerY + headRadius);
+        ctx.lineTo(centerX + headRadius * 0.6, centerY + headRadius);
+        ctx.lineTo(centerX + headRadius * 1.2, height);
+        ctx.closePath();
+        ctx.fill();
+    }
+
+    drawGeometric(ctx, width, height) {
+        // Clean background
+        ctx.fillStyle = '#F5F5F5';
+        ctx.fillRect(0, 0, width, height);
+
+        // Generate geometric pattern
+        const colors = ['#FF6B6B', '#4ECDC4', '#45B7D1', '#FFA07A', '#98D8C8', '#F7DC6F'];
+        const shapes = Math.floor(Math.random() * 10) + 15;
+
+        for (let i = 0; i < shapes; i++) {
+            const x = Math.random() * width;
+            const y = Math.random() * height;
+            const size = Math.random() * 80 + 40;
+            const color = colors[Math.floor(Math.random() * colors.length)];
+            const shape = Math.floor(Math.random() * 3);
+
+            ctx.fillStyle = color + '80'; // Add transparency
+            ctx.strokeStyle = color;
+            ctx.lineWidth = 2;
+
+            ctx.beginPath();
+            switch(shape) {
+                case 0: // Circle
+                    ctx.arc(x, y, size/2, 0, Math.PI * 2);
+                    break;
+                case 1: // Square
+                    ctx.rect(x - size/2, y - size/2, size, size);
+                    break;
+                case 2: // Triangle
+                    ctx.moveTo(x, y - size/2);
+                    ctx.lineTo(x - size/2, y + size/2);
+                    ctx.lineTo(x + size/2, y + size/2);
+                    ctx.closePath();
+                    break;
+            }
+            ctx.fill();
+            ctx.stroke();
+        }
+    }
+
+    drawMinimal(ctx, width, height) {
+        // White background
+        ctx.fillStyle = '#FFFFFF';
+        ctx.fillRect(0, 0, width, height);
+
+        // Single focal element
+        const centerX = width / 2;
+        const centerY = height / 2;
+
+        // Large circle
+        ctx.strokeStyle = '#1a1a1a';
+        ctx.lineWidth = 3;
+        ctx.beginPath();
+        ctx.arc(centerX, centerY, Math.min(width, height) * 0.3, 0, Math.PI * 2);
+        ctx.stroke();
+
+        // Smaller circle
+        ctx.beginPath();
+        ctx.arc(centerX, centerY, Math.min(width, height) * 0.15, 0, Math.PI * 2);
+        ctx.stroke();
+
+        // Line through
+        ctx.beginPath();
+        ctx.moveTo(centerX - width * 0.3, centerY);
+        ctx.lineTo(centerX + width * 0.3, centerY);
+        ctx.stroke();
+    }
+
+    drawAbstract(ctx, width, height) {
+        // Colorful gradient background
+        const hue1 = Math.random() * 360;
+        const hue2 = (hue1 + 120) % 360;
+        const hue3 = (hue1 + 240) % 360;
+
+        const gradient = ctx.createLinearGradient(0, 0, width, height);
+        gradient.addColorStop(0, `hsl(${hue1}, 70%, 60%)`);
+        gradient.addColorStop(0.5, `hsl(${hue2}, 70%, 60%)`);
+        gradient.addColorStop(1, `hsl(${hue3}, 70%, 60%)`);
+        ctx.fillStyle = gradient;
+        ctx.fillRect(0, 0, width, height);
+
+        // Organic shapes
+        const shapes = Math.floor(Math.random() * 5) + 8;
+        for (let i = 0; i < shapes; i++) {
+            ctx.fillStyle = `hsla(${Math.random() * 360}, 60%, 70%, 0.4)`;
+            ctx.beginPath();
+
+            const centerX = Math.random() * width;
+            const centerY = Math.random() * height;
+            const radius = Math.random() * 100 + 50;
+
+            // Blob shape
+            for (let angle = 0; angle < Math.PI * 2; angle += 0.5) {
+                const wobble = Math.random() * 20 + radius;
+                const x = centerX + Math.cos(angle) * wobble;
+                const y = centerY + Math.sin(angle) * wobble;
+                if (angle === 0) {
+                    ctx.moveTo(x, y);
+                } else {
+                    ctx.lineTo(x, y);
+                }
+            }
+            ctx.closePath();
+            ctx.fill();
+        }
+    }
+
+    addPromptOverlay(ctx, width, height, prompt) {
+        // Semi-transparent overlay at bottom
+        ctx.fillStyle = 'rgba(0, 0, 0, 0.6)';
+        ctx.fillRect(0, height - 60, width, 60);
+
+        // Prompt text
+        ctx.fillStyle = '#ffffff';
+        ctx.font = '12px -apple-system, sans-serif';
+        ctx.textAlign = 'center';
+        ctx.textBaseline = 'middle';
+
+        // Truncate prompt if too long
+        let displayPrompt = prompt;
+        if (prompt.length > 50) {
+            displayPrompt = prompt.substring(0, 47) + '...';
+        }
+
+        ctx.fillText(displayPrompt, width / 2, height - 30);
+    }
+
+    generateDemoImage() {
+        // Generate a rich history of varied images
+        const demoPrompts = [
+            'A serene landscape with mountains and a lake at sunset',
+            'Minimalist geometric pattern with circles',
+            'Abstract colorful art with organic shapes',
+            'Portrait of a person in contemplation',
+            'Japanese landscape with Mount Fuji',
+            'Geometric pattern with triangles and squares',
+            'Mountain landscape at dawn with morning mist',
+            'Minimalist design with simple lines',
+            'Abstract expressionist artwork',
+            'Peaceful lake scene with reflections',
+            'Portrait in renaissance style',
+            'Colorful geometric composition'
+        ];
+
+        // Generate images in reverse chronological order
+        const now = Date.now();
+        const hoursAgo = [0.5, 2, 5, 12, 24, 48, 72, 96, 120, 168, 240, 336]; // Hours ago
+
+        demoPrompts.forEach((prompt, index) => {
+            const imageId = `demo-${String(index + 1).padStart(3, '0')}`;
+            const timestamp = now - (hoursAgo[index] * 3600000);
+
+            const base64 = this.generateArtisticImage(prompt, 400, 533);
+
+            const imageData = {
+                imageId,
+                originalImage: base64,
+                originalImageMime: 'image/png',
+                originalPrompt: prompt,
+                thumbnail: base64,
+                timestamp
+            };
+
+            this.storage.images.set(imageId, imageData);
+            this.storage.history.push({
+                imageId,
+                thumbnail: base64,
+                timestamp
+            });
+        });
+
+        // Most recent image becomes current
+        const latest = this.storage.history[0];
+        const latestImage = this.storage.images.get(latest.imageId);
+        this.storage.currentImage = {
+            imageId: latestImage.imageId,
+            originalImage: latestImage.originalImage,
+            originalImageMime: latestImage.originalImageMime,
+            originalPrompt: latestImage.originalPrompt,
+            timestamp: latestImage.timestamp
+        };
+
+        console.log(`[MockAPI] Generated ${demoPrompts.length} demo images for history`);
+    }
+
+    initializeMyCollection() {
+        // Initialize collection with mix of generated and external artworks
+        const now = Date.now();
+
+        // Add some generated images to collection
+        const generatedImages = Array.from(this.storage.images.values()).slice(0, 3);
+        generatedImages.forEach((img, index) => {
+            this.storage.myCollection.push({
+                id: img.imageId,
+                imageId: img.imageId,
+                thumbnail: img.thumbnail,
+                originalImage: img.originalImage,
+                originalImageMime: img.originalImageMime,
+                title: img.originalPrompt.substring(0, 50),
+                originalPrompt: img.originalPrompt,
+                artist: 'Generated',
+                collectionType: 'generated',
+                addedAt: now - (index * 3600000),
+                timestamp: img.timestamp
+            });
+        });
+
+        // Add some external artworks
+        const externalArtworks = [
+            {
+                id: 'external-1',
+                imageUrl: 'https://upload.wikimedia.org/wikipedia/commons/thumb/a/a5/Tsunami_by_hokusai_19th_century.jpg/400px-Tsunami_by_hokusai_19th_century.jpg',
+                title: 'The Great Wave off Kanagawa',
+                artist: 'Katsushika Hokusai',
+                year: '1831',
+                thumbnail: this.generatePlaceholderSVG('Hokusai', '#1a6c9c'),
+                collectionType: 'external',
+                addedAt: now - 4 * 3600000
+            },
+            {
+                id: 'external-2',
+                imageUrl: 'https://upload.wikimedia.org/wikipedia/commons/thumb/e/ea/Van_Gogh_-_Starry_Night_-_Google_Art_Project.jpg/400px-Van_Gogh_-_Starry_Night_-_Google_Art_Project.jpg',
+                title: 'The Starry Night',
+                artist: 'Vincent van Gogh',
+                year: '1889',
+                thumbnail: this.generatePlaceholderSVG('Van Gogh', '#4a5f8c'),
+                collectionType: 'external',
+                addedAt: now - 8 * 3600000
+            },
+            {
+                id: 'external-3',
+                imageUrl: 'https://upload.wikimedia.org/wikipedia/commons/thumb/5/5b/Michelangelo_-_Creation_of_Adam_%28cropped%29.jpg/400px-Michelangelo_-_Creation_of_Adam_%28cropped%29.jpg',
+                title: 'The Creation of Adam',
+                artist: 'Michelangelo',
+                year: '1512',
+                thumbnail: this.generatePlaceholderSVG('Michelangelo', '#8b7355'),
+                collectionType: 'external',
+                addedAt: now - 12 * 3600000
+            }
+        ];
+
+        this.storage.myCollection.push(...externalArtworks);
+        console.log(`[MockAPI] Initialized collection with ${this.storage.myCollection.length} items`);
+    }
+
+    generatePlaceholderSVG(text, color) {
+        const svg = `<svg width="200" height="200" xmlns="http://www.w3.org/2000/svg"><rect width="200" height="200" fill="${color}"/><text x="100" y="100" font-family="sans-serif" font-size="18" fill="white" text-anchor="middle" dominant-baseline="middle">${text}</text></svg>`;
+        return `data:image/svg+xml;base64,${btoa(svg)}`;
+    }
+
+    generateMockCollections() {
+        return [
+            { id: 'renaissance-masters', name: 'Renaissance Masters', description: 'Great works from the Renaissance period' },
+            { id: 'dutch-masters', name: 'Dutch Masters', description: 'Dutch Golden Age paintings' },
+            { id: 'impressionists', name: 'Impressionists', description: 'French Impressionist masterpieces' },
+            { id: 'post-impressionists', name: 'Post-Impressionists', description: 'Post-Impressionist works' },
+            { id: 'japanese-masters', name: 'Japanese Masters', description: 'Traditional Japanese art' },
+            { id: 'modern-icons', name: 'Modern Icons', description: 'Modern and contemporary art' }
+        ];
+    }
+
+    generateMockArtworks(collectionId) {
+        // Generate visually distinct artwork placeholders
+        const artworks = [];
+        const artworkData = {
             'renaissance-masters': [
                 { title: 'Mona Lisa', artist: 'Leonardo da Vinci', style: 'portrait' },
                 { title: 'The Birth of Venus', artist: 'Sandro Botticelli', style: 'portrait' },
@@ -581,417 +581,356 @@
                 { title: 'The Weeping Woman', artist: 'Pablo Picasso', style: 'portrait' },
                 { title: 'Banana', artist: 'Andy Warhol', style: 'minimal' }
             ]
-        };
-
-        const collectionArt = artworkData[collectionId] || [];
-
-        collectionArt.forEach((art, index) => {
-            const prompt = `${art.title} by ${art.artist}, ${art.style} style`;
-            const thumbnail = this.generateArtisticImage(prompt, 200, 200);
-            const fullImage = this.generateArtisticImage(prompt, 800, 800);
-
-            artworks.push({
-                id: `${collectionId}-${index}`,
-                title: art.title,
-                artist: art.artist,
-                thumbnail: `data:image/png;base64,${thumbnail}`,
-                imageUrl: `data:image/png;base64,${fullImage}`
-            });
-        });
-
-        return artworks;
-    }
-
-    /**
-     * Read file as base64 data URL
-     */
-    async readFileAsBase64(file) {
-        return new Promise((resolve, reject) => {
-            const reader = new FileReader();
-            reader.onload = () => {
-                // Extract base64 part (remove data:image/...;base64, prefix)
-                const result = reader.result;
-                const base64 = result.split(',')[1];
-                resolve(base64);
-            };
-            reader.onerror = reject;
-            reader.readAsDataURL(file);
-        });
-    }
-
-    generateRandomPrompt(basePrompt = '') {
-        const subjects = ['landscape', 'portrait', 'abstract art', 'still life', 'cityscape', 'seascape'];
-        const styles = ['impressionist', 'minimalist', 'art nouveau', 'art deco', 'cubist', 'surrealist'];
-        const moods = ['serene', 'dramatic', 'whimsical', 'melancholic', 'vibrant', 'ethereal'];
-        const details = ['with soft lighting', 'with bold colors', 'in pastel tones', 'with intricate details', 'with geometric patterns'];
-
-        if (basePrompt) {
-            return `${basePrompt}, ${styles[Math.floor(Math.random() * styles.length)]} style, ${moods[Math.floor(Math.random() * moods.length)]} mood`;
-        }
-
-        return `A ${moods[Math.floor(Math.random() * moods.length)]} ${subjects[Math.floor(Math.random() * subjects.length)]}, ${styles[Math.floor(Math.random() * styles.length)]} style, ${details[Math.floor(Math.random() * details.length)]}`;
-    }
-
-    async simulateGeneration(prompt, rotation = 0) {
-        await new Promise(resolve => setTimeout(resolve, 2000));
-
-        const imageId = 'mock-' + Date.now();
-        const width = (rotation === 90 || rotation === 270) ? 533 : 400;
-        const height = (rotation === 90 || rotation === 270) ? 400 : 533;
-
-        const base64 = this.generateArtisticImage(prompt, width, height);
-
-        const imageData = {
-            imageId,
-            originalImage: base64,
-            originalImageMime: 'image/png',
-            originalPrompt: prompt,
-            thumbnail: base64,
-            timestamp: Date.now()
-        };
-
-        this.storage.images.set(imageId, imageData);
-        this.storage.currentImage = {
-            imageId,
-            originalImage: base64,
-            originalImageMime: 'image/png',
-            originalPrompt: prompt,
-            timestamp: Date.now()
-        };
-
-        this.storage.history.unshift({
-            imageId,
-            thumbnail: base64,
-            timestamp: Date.now()
-        });
-
-        if (this.storage.history.length > 20) {
-            this.storage.history = this.storage.history.slice(0, 20);
-        }
-
-        return { imageId, current: this.storage.currentImage };
-    }
-
-    async handleRequest(method, path, body = null) {
-        console.log(`[MockAPI] ${method} ${path}`, body);
-
-        if (path === '/api/settings' && method === 'GET') {
-            return this.storage.settings;
-        }
-        if (path === '/api/settings' && method === 'PUT') {
-            this.storage.settings = { ...this.storage.settings, ...body };
-            return { success: true };
-        }
-
-        if (path === '/api/current-full.json' && method === 'GET') {
-            return {
-                ...this.storage.currentImage,
-                deviceStatus: this.storage.devices['esp32-001']
-            };
-        }
-
-        if (path === '/api/generate-art' && method === 'POST') {
-            return await this.simulateGeneration(body.prompt, body.rotation);
-        }
-
-        if (path === '/api/lucky-prompt' && method === 'POST') {
-            return { prompt: this.generateRandomPrompt(body.currentPrompt) };
-        }
-
-        if (path === '/api/upload' && method === 'POST') {
-            const imageId = 'upload-' + Date.now();
-
-            // Extract and read the uploaded file
-            if (body && body.formData) {
-                const formData = body.formData;
-                const file = formData.get('image');
-
-                if (file && file instanceof File) {
-                    // Read file as base64
-                    const base64 = await this.readFileAsBase64(file);
-
-                    // Store the uploaded image
-                    const imageData = {
-                        imageId,
-                        originalImage: base64,
-                        originalImageMime: file.type || 'image/png',
-                        originalPrompt: `Uploaded: ${file.name}`,
-                        thumbnail: base64,
-                        timestamp: Date.now()
-                    };
-
-                    this.storage.images.set(imageId, imageData);
-                    this.storage.currentImage = imageData;
-
-                    // Add to history
-                    this.storage.history.unshift({
-                        imageId,
-                        thumbnail: base64,
-                        timestamp: Date.now()
-                    });
-
-                    if (this.storage.history.length > 20) {
-                        this.storage.history = this.storage.history.slice(0, 20);
-                    }
-
-                    await new Promise(resolve => setTimeout(resolve, 500));
-                    return { imageId, success: true };
-                }
-            }
-
-            // Fallback if no file
-            await new Promise(resolve => setTimeout(resolve, 1000));
-            return { imageId, success: true };
-        }
-
-        if (path === '/api/collections' && method === 'GET') {
-            return { collections: this.storage.collections };
-        }
-
-        if (path.startsWith('/api/collections/') && method === 'GET') {
-            const collectionId = path.split('/')[3];
-            return {
-                id: collectionId,
-                artworks: this.generateMockArtworks(collectionId)
-            };
-        }
-
-        if (path.startsWith('/api/images/') && method === 'GET') {
-            const imageId = path.split('/')[3];
-            return this.storage.images.get(imageId) || null;
-        }
-
-        if (path === '/api/history' && method === 'GET') {
-            return this.storage.history;
-        }
-
-        if (path.startsWith('/api/history/') && path.endsWith('/') === false && method === 'DELETE') {
-            const imageId = path.split('/')[3];
-            this.storage.history = this.storage.history.filter(h => h.imageId !== imageId);
-            this.storage.images.delete(imageId);
-
-            // Also remove from myCollection if it exists there
-            this.storage.myCollection = this.storage.myCollection.filter(item =>
-                item.imageId !== imageId && item.id !== imageId
-            );
-
-            return { success: true };
-        }
-
-        if (path.match(/\/api\/history\/.+\/load/) && method === 'POST') {
-            const imageId = path.split('/')[3];
-            const image = this.storage.images.get(imageId);
-            if (image) {
-                this.storage.currentImage = image;
-                return { success: true };
-            }
-            return { error: 'Image not found' };
-        }
-
-        if (path === '/api/my-collection' && method === 'GET') {
-            return this.storage.myCollection;
-        }
-
-        if (path === '/api/my-collection' && method === 'POST') {
-            const newItem = {
-                id: 'added-' + Date.now(),
-                ...body,
-                collectionType: 'external',
-                addedAt: Date.now()
-            };
-
-            // Check if already in collection
-            const exists = this.storage.myCollection.find(item =>
-                item.imageUrl === newItem.imageUrl || item.id === newItem.id
-            );
-
-            if (exists) {
-                return { error: 'Artwork already in collection' };
-            }
-
-            this.storage.myCollection.unshift(newItem);
-            return { success: true, id: newItem.id };
-        }
-
-        if (path.startsWith('/api/my-collection/') && method === 'DELETE') {
-            const itemId = path.split('/')[3];
-            const initialLength = this.storage.myCollection.length;
-            this.storage.myCollection = this.storage.myCollection.filter(item => item.id !== itemId);
-
-            if (this.storage.myCollection.length < initialLength) {
-                return { success: true };
-            }
-            return { error: 'Item not found' };
-        }
-
-        if (path === '/api/art/import' && method === 'POST') {
-            await new Promise(resolve => setTimeout(resolve, 1500));
-            const imageId = 'import-' + Date.now();
-            this.storage.currentImage = {
-                imageId,
-                originalImage: body.imageUrl,
-                originalImageMime: 'image/png',
-                originalPrompt: `${body.title} by ${body.artist}`,
-                timestamp: Date.now()
-            };
-            return { success: true, imageId };
-        }
-
-        if (path.startsWith('/api/art/search') && method === 'GET') {
-            const allArtworks = [];
-            for (const collectionId of ['renaissance-masters', 'impressionists', 'japanese-masters']) {
-                allArtworks.push(...this.generateMockArtworks(collectionId));
-            }
-            return { results: allArtworks.slice(0, 8) };
-        }
-
-        if (path === '/api/esp32-status' && method === 'GET') {
-            return this.storage.devices['esp32-001'];
-        }
-
-        if (path === '/api/system-info' && method === 'GET') {
-            return {
-                version: 'preview-mock',
-                nodeVersion: 'mock-v20.0.0',
-                platform: 'browser',
-                uptime: 3600
-            };
-        }
-
-        if (path === '/api/logs' && method === 'GET') {
-            return { logs: this.storage.logs };
-        }
-
-        if (path === '/api/device-logs' && method === 'GET') {
-            return { logs: this.storage.deviceLogs };
-        }
-
-        if (path === '/api/client-ip' && method === 'GET') {
-            return { ip: '192.168.1.100' };
-        }
-
-        if (path.startsWith('/api/stats') && method === 'GET') {
-            // Generate realistic mock statistics for preview
-            return {
-                openai: {
-                    summary: {
-                        totalCalls: 156,
-                        totalTokens: 45230,
-                        totalCost: 0.2847,
-                        byModel: {
-                            'gpt-image-1': {
-                                calls: 89,
-                                tokens: 0,  // Image generation doesn't use text tokens
-                                cost: 0.1780  // $0.002 per image * 89
-                            },
-                            'gpt-4o': {
-                                calls: 42,
-                                tokens: 28450,
-                                cost: 0.0712
-                            },
-                            'gpt-4o-mini': {
-                                calls: 25,
-                                tokens: 16780,
-                                cost: 0.0355
-                            }
-                        }
-                    }
-                },
-                apiCalls: {
-                    summary: {
-                        totalCalls: 324,
-                        bySource: {
-                            'Met Museum': {
-                                calls: 128,
-                                successes: 115
-                            },
-                            'Rijksmuseum': {
-                                calls: 87,
-                                successes: 79
-                            },
-                            'Art Institute Chicago': {
-                                calls: 64,
-                                successes: 58
-                            },
-                            'Harvard Art Museums': {
-                                calls: 45,
-                                successes: 38
-                            }
-                        }
-                    }
-                },
-                logs: {
-                    summary: {
-                        byLevel: {
-                            INFO: 1247,
-                            ERROR: 23
-                        }
-                    }
-                }
-            };
-        }
-
-        return { error: 'Not found' };
-    }
-}
-
-// Initialize mock API
-window.mockAPI = new MockAPI();
-
-// Intercept fetch calls
-const originalFetch = window.fetch;
-window.fetch = async function(url, options = {}) {
-    if (typeof url === 'string' && url.startsWith('/api/')) {
-        const method = options.method || 'GET';
-        let body = null;
-
-        if (options.body) {
-            if (options.body instanceof FormData) {
-                // Extract file from FormData for upload
-                body = {
-                    type: 'file-upload',
-                    formData: options.body
-                };
-            } else if (typeof options.body === 'string') {
-                try {
-                    body = JSON.parse(options.body);
-                } catch (e) {
-                    body = options.body;
-                }
-            } else {
-                body = options.body;
-            }
-        }
-
-        try {
-            const data = await window.mockAPI.handleRequest(method, url, body);
-
-            return {
-                ok: true,
-                status: 200,
-                statusText: 'OK',
-                headers: new Headers({ 'Content-Type': 'application/json' }),
-                json: async () => data,
-                text: async () => JSON.stringify(data),
-                blob: async () => new Blob([JSON.stringify(data)], { type: 'application/json' })
-            };
-        } catch (error) {
-            console.error('[MockAPI] Error:', error);
-            return {
-                ok: false,
-                status: 500,
-                statusText: 'Internal Server Error',
-                headers: new Headers({ 'Content-Type': 'application/json' }),
-                json: async () => ({ error: error.message }),
-                text: async () => JSON.stringify({ error: error.message })
-            };
-        }
-    }
-
-    return originalFetch.apply(this, arguments);
-};
-
-console.log('[MockAPI] Preview mode activated - generating artistic placeholders');
+        };
+
+        const collectionArt = artworkData[collectionId] || [];
+
+        collectionArt.forEach((art, index) => {
+            const prompt = `${art.title} by ${art.artist}, ${art.style} style`;
+            const thumbnail = this.generateArtisticImage(prompt, 200, 200);
+            const fullImage = this.generateArtisticImage(prompt, 800, 800);
+
+            artworks.push({
+                id: `${collectionId}-${index}`,
+                title: art.title,
+                artist: art.artist,
+                thumbnail: `data:image/png;base64,${thumbnail}`,
+                imageUrl: `data:image/png;base64,${fullImage}`
+            });
+        });
+
+        return artworks;
+    }
+
+    /**
+     * Read file as base64 data URL
+     */
+    async readFileAsBase64(file) {
+        return new Promise((resolve, reject) => {
+            const reader = new FileReader();
+            reader.onload = () => {
+                // Extract base64 part (remove data:image/...;base64, prefix)
+                const result = reader.result;
+                const base64 = result.split(',')[1];
+                resolve(base64);
+            };
+            reader.onerror = reject;
+            reader.readAsDataURL(file);
+        });
+    }
+
+    generateRandomPrompt(basePrompt = '') {
+        const subjects = ['landscape', 'portrait', 'abstract art', 'still life', 'cityscape', 'seascape'];
+        const styles = ['impressionist', 'minimalist', 'art nouveau', 'art deco', 'cubist', 'surrealist'];
+        const moods = ['serene', 'dramatic', 'whimsical', 'melancholic', 'vibrant', 'ethereal'];
+        const details = ['with soft lighting', 'with bold colors', 'in pastel tones', 'with intricate details', 'with geometric patterns'];
+
+        if (basePrompt) {
+            return `${basePrompt}, ${styles[Math.floor(Math.random() * styles.length)]} style, ${moods[Math.floor(Math.random() * moods.length)]} mood`;
+        }
+
+        return `A ${moods[Math.floor(Math.random() * moods.length)]} ${subjects[Math.floor(Math.random() * subjects.length)]}, ${styles[Math.floor(Math.random() * styles.length)]} style, ${details[Math.floor(Math.random() * details.length)]}`;
+    }
+
+    async simulateGeneration(prompt, rotation = 0) {
+        await new Promise(resolve => setTimeout(resolve, 2000));
+
+        const imageId = 'mock-' + Date.now();
+        const width = (rotation === 90 || rotation === 270) ? 533 : 400;
+        const height = (rotation === 90 || rotation === 270) ? 400 : 533;
+
+        const base64 = this.generateArtisticImage(prompt, width, height);
+
+        const imageData = {
+            imageId,
+            originalImage: base64,
+            originalImageMime: 'image/png',
+            originalPrompt: prompt,
+            thumbnail: base64,
+            timestamp: Date.now()
+        };
+
+        this.storage.images.set(imageId, imageData);
+        this.storage.currentImage = {
+            imageId,
+            originalImage: base64,
+            originalImageMime: 'image/png',
+            originalPrompt: prompt,
+            timestamp: Date.now()
+        };
+
+        this.storage.history.unshift({
+            imageId,
+            thumbnail: base64,
+            timestamp: Date.now()
+        });
+
+        if (this.storage.history.length > 20) {
+            this.storage.history = this.storage.history.slice(0, 20);
+        }
+
+        return { imageId, current: this.storage.currentImage };
+    }
+
+    async handleRequest(method, path, body = null) {
+        console.log(`[MockAPI] ${method} ${path}`, body);
+
+        if (path === '/api/settings' && method === 'GET') {
+            return this.storage.settings;
+        }
+        if (path === '/api/settings' && method === 'PUT') {
+            this.storage.settings = { ...this.storage.settings, ...body };
+            return { success: true };
+        }
+
+        if (path === '/api/current-full.json' && method === 'GET') {
+            return {
+                ...this.storage.currentImage,
+                deviceStatus: this.storage.devices['esp32-001']
+            };
+        }
+
+        if (path === '/api/generate-art' && method === 'POST') {
+            return await this.simulateGeneration(body.prompt, body.rotation);
+        }
+
+        if (path === '/api/lucky-prompt' && method === 'POST') {
+            return { prompt: this.generateRandomPrompt(body.currentPrompt) };
+        }
+
+        if (path === '/api/upload' && method === 'POST') {
+            const imageId = 'upload-' + Date.now();
+
+            // Extract and read the uploaded file
+            if (body && body.formData) {
+                const formData = body.formData;
+                const file = formData.get('image');
+
+                if (file && file instanceof File) {
+                    // Read file as base64
+                    const base64 = await this.readFileAsBase64(file);
+
+                    // Store the uploaded image
+                    const imageData = {
+                        imageId,
+                        originalImage: base64,
+                        originalImageMime: file.type || 'image/png',
+                        originalPrompt: `Uploaded: ${file.name}`,
+                        thumbnail: base64,
+                        timestamp: Date.now()
+                    };
+
+                    this.storage.images.set(imageId, imageData);
+                    this.storage.currentImage = imageData;
+
+                    // Add to history
+                    this.storage.history.unshift({
+                        imageId,
+                        thumbnail: base64,
+                        timestamp: Date.now()
+                    });
+
+                    if (this.storage.history.length > 20) {
+                        this.storage.history = this.storage.history.slice(0, 20);
+                    }
+
+                    await new Promise(resolve => setTimeout(resolve, 500));
+                    return { imageId, success: true };
+                }
+            }
+
+            // Fallback if no file
+            await new Promise(resolve => setTimeout(resolve, 1000));
+            return { imageId, success: true };
+        }
+
+        if (path === '/api/collections' && method === 'GET') {
+            return { collections: this.storage.collections };
+        }
+
+        if (path.startsWith('/api/collections/') && method === 'GET') {
+            const collectionId = path.split('/')[3];
+            return {
+                id: collectionId,
+                artworks: this.generateMockArtworks(collectionId)
+            };
+        }
+
+        if (path.startsWith('/api/images/') && method === 'GET') {
+            const imageId = path.split('/')[3];
+            return this.storage.images.get(imageId) || null;
+        }
+
+        if (path === '/api/history' && method === 'GET') {
+            return this.storage.history;
+        }
+
+        if (path.startsWith('/api/history/') && path.endsWith('/') === false && method === 'DELETE') {
+            const imageId = path.split('/')[3];
+            this.storage.history = this.storage.history.filter(h => h.imageId !== imageId);
+            this.storage.images.delete(imageId);
+
+            // Also remove from myCollection if it exists there
+            this.storage.myCollection = this.storage.myCollection.filter(item =>
+                item.imageId !== imageId && item.id !== imageId
+            );
+
+            return { success: true };
+        }
+
+        if (path.match(/\/api\/history\/.+\/load/) && method === 'POST') {
+            const imageId = path.split('/')[3];
+            const image = this.storage.images.get(imageId);
+            if (image) {
+                this.storage.currentImage = image;
+                return { success: true };
+            }
+            return { error: 'Image not found' };
+        }
+
+        if (path === '/api/my-collection' && method === 'GET') {
+            return this.storage.myCollection;
+        }
+
+        if (path === '/api/my-collection' && method === 'POST') {
+            const newItem = {
+                id: 'added-' + Date.now(),
+                ...body,
+                collectionType: 'external',
+                addedAt: Date.now()
+            };
+
+            // Check if already in collection
+            const exists = this.storage.myCollection.find(item =>
+                item.imageUrl === newItem.imageUrl || item.id === newItem.id
+            );
+
+            if (exists) {
+                return { error: 'Artwork already in collection' };
+            }
+
+            this.storage.myCollection.unshift(newItem);
+            return { success: true, id: newItem.id };
+        }
+
+        if (path.startsWith('/api/my-collection/') && method === 'DELETE') {
+            const itemId = path.split('/')[3];
+            const initialLength = this.storage.myCollection.length;
+            this.storage.myCollection = this.storage.myCollection.filter(item => item.id !== itemId);
+
+            if (this.storage.myCollection.length < initialLength) {
+                return { success: true };
+            }
+            return { error: 'Item not found' };
+        }
+
+        if (path === '/api/art/import' && method === 'POST') {
+            await new Promise(resolve => setTimeout(resolve, 1500));
+            const imageId = 'import-' + Date.now();
+            this.storage.currentImage = {
+                imageId,
+                originalImage: body.imageUrl,
+                originalImageMime: 'image/png',
+                originalPrompt: `${body.title} by ${body.artist}`,
+                timestamp: Date.now()
+            };
+            return { success: true, imageId };
+        }
+
+        if (path.startsWith('/api/art/search') && method === 'GET') {
+            const allArtworks = [];
+            for (const collectionId of ['renaissance-masters', 'impressionists', 'japanese-masters']) {
+                allArtworks.push(...this.generateMockArtworks(collectionId));
+            }
+            return { results: allArtworks.slice(0, 8) };
+        }
+
+        if (path === '/api/esp32-status' && method === 'GET') {
+            return this.storage.devices['esp32-001'];
+        }
+
+        if (path === '/api/system-info' && method === 'GET') {
+            return {
+                version: 'preview-mock',
+                nodeVersion: 'mock-v20.0.0',
+                platform: 'browser',
+                uptime: 3600
+            };
+        }
+
+        if (path === '/api/logs' && method === 'GET') {
+            return { logs: this.storage.logs };
+        }
+
+        if (path === '/api/device-logs' && method === 'GET') {
+            return { logs: this.storage.deviceLogs };
+        }
+
+        if (path === '/api/client-ip' && method === 'GET') {
+            return { ip: '192.168.1.100' };
+        }
+
+        return { error: 'Not found' };
+    }
+}
+
+// Initialize mock API
+window.mockAPI = new MockAPI();
+
+// Intercept fetch calls
+const originalFetch = window.fetch;
+window.fetch = async function(url, options = {}) {
+    if (typeof url === 'string' && url.startsWith('/api/')) {
+        const method = options.method || 'GET';
+        let body = null;
+
+        if (options.body) {
+            if (options.body instanceof FormData) {
+                // Extract file from FormData for upload
+                body = {
+                    type: 'file-upload',
+                    formData: options.body
+                };
+            } else if (typeof options.body === 'string') {
+                try {
+                    body = JSON.parse(options.body);
+                } catch (e) {
+                    body = options.body;
+                }
+            } else {
+                body = options.body;
+            }
+        }
+
+        try {
+            const data = await window.mockAPI.handleRequest(method, url, body);
+
+            return {
+                ok: true,
+                status: 200,
+                statusText: 'OK',
+                headers: new Headers({ 'Content-Type': 'application/json' }),
+                json: async () => data,
+                text: async () => JSON.stringify(data),
+                blob: async () => new Blob([JSON.stringify(data)], { type: 'application/json' })
+            };
+        } catch (error) {
+            console.error('[MockAPI] Error:', error);
+            return {
+                ok: false,
+                status: 500,
+                statusText: 'Internal Server Error',
+                headers: new Headers({ 'Content-Type': 'application/json' }),
+                json: async () => ({ error: error.message }),
+                text: async () => JSON.stringify({ error: error.message })
+            };
+        }
+    }
+
+    return originalFetch.apply(this, arguments);
+};
+
+console.log('[MockAPI] Preview mode activated - generating artistic placeholders');
 
 
             // Add preview banner
@@ -1035,1657 +974,1627 @@
                 document.body.insertBefore(banner, document.body.firstChild);
             }
         })();
-    </script>
-    <meta charset="UTF-8">
-    <meta name="viewport" content="width=device-width, initial-scale=1.0">
-    <title>Glance - Enhanced</title>
-    <link href="https://cdnjs.cloudflare.com/ajax/libs/font-awesome/6.0.0/css/all.min.css" rel="stylesheet">
-    <style>
-        * { margin: 0; padding: 0; box-sizing: border-box; }
-
-        body {
-            font-family: -apple-system, BlinkMacSystemFont, 'Segoe UI', system-ui, sans-serif;
-            background: #ffffff;
-            color: #1a1a1a;
-            line-height: 1.5;
-            min-height: 100vh;
-<<<<<<< HEAD
-=======
-            overflow-x: hidden;
->>>>>>> f0259868
-        }
-
-        .container {
-            max-width: 500px;
-            margin: 0 auto;
-            padding: 60px 20px;
-        }
-
-        .header {
-            margin-bottom: 60px;
-            text-align: center;
-        }
-
-        .header h1 {
-            font-size: 2rem;
-            font-weight: 300;
-            color: #1a1a1a;
-            letter-spacing: 2px;
-        }
-
-        /* Current Display */
-        .current-status {
-            margin-bottom: 60px;
-            text-align: center;
-        }
-
-        #currentImagePreview {
-            display: none;
-        }
-
-        #currentImagePreview.show {
-            display: block;
-        }
-
-        #currentImageThumb {
-            max-width: 100%;
-            height: auto;
-            border-radius: 8px;
-            box-shadow: 0 2px 8px rgba(0,0,0,0.1);
-        }
-
-        #currentImagePrompt {
-            display: none;
-            margin-top: 12px;
-            padding: 12px 16px;
-            background: #fafafa;
-            border-left: 2px solid #e5e5e5;
-            border-radius: 4px;
-            font-size: 0.8rem;
-            color: #666;
-            line-height: 1.5;
-            font-style: italic;
-        }
-
-        #currentImagePrompt.show {
-            display: block;
-        }
-
-        /* Hidden status details by default */
-        .esp32-status {
-            display: none;
-        }
-
-        .esp32-status.show {
-            display: block;
-        }
-
-        .show-details {
-            text-align: center;
-            margin-bottom: 40px;
-        }
-
-        .details-toggle {
-            background: transparent;
-            border: none;
-            color: #999;
-            font-size: 0.75rem;
-            cursor: pointer;
-            padding: 8px 16px;
-            letter-spacing: 0.5px;
-            text-transform: uppercase;
-            transition: color 0.2s ease;
-        }
-
-        .details-toggle:hover {
-            color: #666;
-        }
-
-        .status-grid {
-            display: grid;
-            grid-template-columns: repeat(2, 1fr);
-            gap: 12px;
-            margin-top: 20px;
-        }
-
-        .status-item {
-            background: #f5f5f5;
-            border-radius: 12px;
-            padding: 16px;
-            text-align: center;
-        }
-
-        .status-value {
-            font-size: 1.125rem;
-            font-weight: 600;
-            margin-bottom: 4px;
-        }
-
-        .status-label {
-            color: #666;
-            font-size: 0.75rem;
-            text-transform: uppercase;
-            letter-spacing: 0.5px;
-            font-weight: 500;
-        }
-
-        .status-online { color: #10b981; }
-        .status-offline { color: #6b7280; }
-
-        /* Main input section */
-        .main-input {
-            margin-bottom: 40px;
-        }
-
-        .input-area {
-            position: relative;
-            border: 1px solid #e5e5e5;
-            border-radius: 4px;
-            background: #ffffff;
-            transition: border-color 0.2s ease;
-        }
-
-        .input-area:hover {
-            border-color: #999;
-        }
-
-        .input-area.dragover {
-            border-color: #1a1a1a;
-            background: #fafafa;
-        }
-
-        .main-textarea {
-            width: 100%;
-            min-height: 120px;
-            padding: 16px;
-            border: none;
-            background: transparent;
-            font-family: inherit;
-            font-size: 0.9rem;
-            resize: vertical;
-            color: #1a1a1a;
-        }
-
-        .main-textarea:focus {
-            outline: none;
-        }
-
-        .main-textarea::placeholder {
-            color: #999;
-        }
-
-        .input-actions {
-            display: flex;
-            gap: 8px;
-            padding: 12px;
-            border-top: 1px solid #e5e5e5;
-        }
-
-        .btn {
-            flex: 1;
-            padding: 12px 20px;
-            border: none;
-            border-radius: 4px;
-            font-size: 0.85rem;
-            cursor: pointer;
-            transition: all 0.2s ease;
-            font-weight: 500;
-            letter-spacing: 0.3px;
-        }
-
-        .btn-primary {
-            background: #1a1a1a;
-            color: #ffffff;
-        }
-
-        .btn-primary:hover {
-            background: #333;
-        }
-
-        .btn-secondary {
-            background: #f5f5f5;
-            color: #1a1a1a;
-        }
-
-        .btn-secondary:hover {
-            background: #e5e5e5;
-        }
-
-        .btn-danger {
-            background: #ff3b30;
-            color: #ffffff;
-        }
-
-        .btn-danger:hover {
-            background: #ff2d1f;
-        }
-
-        /* Mode toggle */
-        .mode-toggle {
-            text-align: center;
-            margin-bottom: 20px;
-        }
-
-        .mode-link {
-            background: transparent;
-            border: none;
-            color: #999;
-            font-size: 0.75rem;
-            cursor: pointer;
-            padding: 8px 16px;
-            letter-spacing: 0.5px;
-            text-transform: uppercase;
-            transition: color 0.2s ease;
-        }
-
-        .mode-link:hover {
-            color: #666;
-        }
-
-        /* Browse mode */
-        .browse-section {
-            display: none;
-        }
-
-        .browse-section.show {
-            display: block;
-        }
-
-        .search-bar {
-            margin-bottom: 20px;
-        }
-
-        .search-input {
-            width: 100%;
-            padding: 12px 16px;
-            border: 1px solid #e5e5e5;
-            border-radius: 4px;
-            font-size: 0.9rem;
-            transition: border-color 0.2s ease;
-        }
-
-        .search-input:focus {
-            outline: none;
-            border-color: #1a1a1a;
-        }
-
-        .filter-bar {
-            display: flex;
-            gap: 8px;
-            margin-bottom: 20px;
-            flex-wrap: wrap;
-        }
-
-        .filter-btn {
-            padding: 6px 14px;
-            border: 1px solid #e5e5e5;
-            border-radius: 16px;
-            background: #ffffff;
-            color: #666;
-            font-size: 0.75rem;
-            cursor: pointer;
-            transition: all 0.2s ease;
-        }
-
-        .filter-btn:hover {
-            border-color: #999;
-        }
-
-        .filter-btn.active {
-            border-color: #1a1a1a;
-            color: #1a1a1a;
-            background: #f5f5f5;
-        }
-
-        .art-grid {
-            display: grid;
-            grid-template-columns: repeat(2, 1fr);
-            gap: 12px;
-            margin-bottom: 20px;
-        }
-
-        .art-item {
-            position: relative;
-            cursor: pointer;
-            transition: transform 0.2s ease;
-        }
-
-        .art-item:hover {
-            transform: translateY(-2px);
-        }
-
-        .art-image {
-            width: 100%;
-            aspect-ratio: 1;
-            object-fit: cover;
-            border-radius: 4px;
-            background: #f5f5f5;
-        }
-
-        .art-title {
-            font-size: 0.75rem;
-            color: #666;
-            margin-top: 4px;
-            overflow: hidden;
-            text-overflow: ellipsis;
-            white-space: nowrap;
-        }
-
-        /* Show more button (minimal style) */
-        .show-more {
-            text-align: center;
-            margin: 20px 0;
-        }
-
-        .show-more-btn {
-            background: transparent;
-            border: none;
-            color: #999;
-            font-size: 0.75rem;
-            cursor: pointer;
-            padding: 8px 16px;
-            letter-spacing: 0.5px;
-            text-transform: uppercase;
-            transition: color 0.2s ease;
-        }
-
-        .show-more-btn:hover {
-            color: #666;
-        }
-
-        /* History */
-        .history-section {
-            margin-top: 60px;
-        }
-
-        .history-toggle {
-            text-align: center;
-            margin-bottom: 20px;
-        }
-
-        .history-toggle-btn {
-            background: transparent;
-            border: none;
-            color: #999;
-            font-size: 0.75rem;
-            cursor: pointer;
-            padding: 8px 16px;
-            letter-spacing: 0.5px;
-            text-transform: uppercase;
-            transition: color 0.2s ease;
-        }
-
-        .history-toggle-btn:hover {
-            color: #666;
-        }
-
-        /* History filter tabs */
-        .history-filters {
-            display: none;
-            justify-content: center;
-            gap: 8px;
-            margin-bottom: 20px;
-            flex-wrap: wrap;
-        }
-
-        .history-filters.show {
-            display: flex;
-        }
-
-        .history-grid {
-            display: none;
-            grid-template-columns: repeat(4, 1fr);
-            gap: 8px;
-        }
-
-        .history-grid.show {
-            display: grid;
-        }
-
-        .history-item {
-            position: relative;
-            cursor: pointer;
-            transition: transform 0.2s ease;
-        }
-
-        .history-item:hover {
-            transform: translateY(-2px);
-        }
-
-        .history-item:hover .item-overlay {
-            opacity: 1;
-        }
-
-        .history-image {
-            width: 100%;
-            aspect-ratio: 1;
-            object-fit: cover;
-            border-radius: 4px;
-            background: #f5f5f5;
-        }
-
-        /* Hover overlay for metadata */
-        .item-overlay {
-            position: absolute;
-            bottom: 0;
-            left: 0;
-            right: 0;
-            background: linear-gradient(to top, rgba(0,0,0,0.6), transparent);
-            padding: 8px 6px 4px;
-            border-radius: 0 0 4px 4px;
-            opacity: 0;
-            transition: opacity 0.2s ease;
-            pointer-events: none;
-        }
-
-        .item-overlay-text {
-            font-size: 0.65rem;
-            color: #fff;
-            overflow: hidden;
-            text-overflow: ellipsis;
-            white-space: nowrap;
-        }
-
-        /* Modal */
-        .modal {
-            display: none;
-            position: fixed;
-            top: 0;
-            left: 0;
-            right: 0;
-            bottom: 0;
-            background: rgba(0, 0, 0, 0.8);
-            z-index: 1000;
-            align-items: center;
-            justify-content: center;
-            padding: 20px;
-        }
-
-        .modal.show {
-            display: flex;
-        }
-
-        .modal-content {
-            background: white;
-            border-radius: 8px;
-            max-width: 90vw;
-            max-height: 90vh;
-            width: auto;
-            overflow: hidden;
-            display: flex;
-            flex-direction: column;
-        }
-
-        .modal-image {
-            width: 100%;
-            max-height: calc(90vh - 80px);
-            border-radius: 8px 8px 0 0;
-            aspect-ratio: 3 / 4;
-            object-fit: cover;
-            object-position: 50% 50%;
-            transition: transform 0.2s ease;
-            background: #f5f5f5;
-        }
-
-        .modal-info {
-            padding: 16px;
-            background: white;
-            border-radius: 0 0 8px 8px;
-        }
-
-        .modal-actions {
-            display: flex;
-            gap: 12px;
-            justify-content: center;
-        }
-
-        .close-modal {
-            position: absolute;
-            top: 20px;
-            right: 20px;
-            background: rgba(255, 255, 255, 0.9);
-            border: none;
-            width: 36px;
-            height: 36px;
-            border-radius: 50%;
-            cursor: pointer;
-            font-size: 1.25rem;
-            color: #666;
-            transition: all 0.2s ease;
-        }
-
-        .close-modal:hover {
-            background: white;
-            color: #1a1a1a;
-        }
-
-        .orientation-toggle {
-            position: absolute;
-            top: 20px;
-            left: 20px;
-            background: rgba(255, 255, 255, 0.9);
-            border: none;
-            width: 36px;
-            height: 36px;
-            border-radius: 50%;
-            cursor: pointer;
-            font-size: 1.25rem;
-            color: #666;
-            transition: all 0.2s ease;
-            z-index: 10;
-        }
-
-        .orientation-toggle:hover {
-            background: white;
-            color: #1a1a1a;
-            transform: rotate(90deg);
-        }
-
-        .modal-image.landscape {
-            aspect-ratio: 4 / 3;
-        }
-
-        .crop-controls {
-            position: absolute;
-            bottom: 100px;
-            right: 20px;
-            display: flex;
-            flex-direction: column;
-            gap: 4px;
-            z-index: 10;
-        }
-
-        .crop-btn {
-            background: rgba(255, 255, 255, 0.9);
-            border: none;
-            width: 32px;
-            height: 32px;
-            border-radius: 4px;
-            cursor: pointer;
-            font-size: 14px;
-            color: #666;
-            transition: all 0.2s ease;
-            padding: 0;
-        }
-
-        .crop-btn:hover {
-            background: white;
-            color: #1a1a1a;
-        }
-
-        .crop-reset {
-            margin-top: 4px;
-            border-top: 1px solid #eee;
-            padding-top: 4px;
-        }
-
-        .zoom-controls {
-            position: absolute;
-            bottom: 100px;
-            left: 20px;
-            display: flex;
-            flex-direction: column;
-            gap: 4px;
-            z-index: 10;
-        }
-
-        .zoom-btn {
-            background: rgba(255, 255, 255, 0.9);
-            border: none;
-            width: 32px;
-            height: 32px;
-            border-radius: 4px;
-            cursor: pointer;
-            font-size: 18px;
-            font-weight: bold;
-            color: #666;
-            transition: all 0.2s ease;
-            padding: 0;
-        }
-
-        .zoom-btn:hover {
-            background: white;
-            color: #1a1a1a;
-        }
-
-        .zoom-fit {
-            margin-top: 4px;
-            border-top: 1px solid #eee;
-            padding-top: 4px;
-            font-size: 14px;
-        }
-
-        /* Loading state */
-        .loading {
-            text-align: center;
-            padding: 40px 20px;
-            color: #999;
-            font-size: 0.85rem;
-        }
-
-        /* Generation progress overlay */
-        .generation-overlay {
-            display: none;
-            position: fixed;
-            top: 0;
-            left: 0;
-            right: 0;
-            bottom: 0;
-            background: rgba(255, 255, 255, 0.95);
-            z-index: 999;
-            align-items: center;
-            justify-content: center;
-        }
-
-        .generation-overlay.show {
-            display: flex;
-        }
-
-        .generation-content {
-            text-align: center;
-            max-width: 400px;
-            padding: 40px;
-        }
-
-        .generation-spinner {
-            width: 48px;
-            height: 48px;
-            border: 3px solid #e5e5e5;
-            border-top-color: #1a1a1a;
-            border-radius: 50%;
-            animation: spin 1s linear infinite;
-            margin: 0 auto 24px;
-        }
-
-        @keyframes spin {
-            to { transform: rotate(360deg); }
-        }
-
-        .generation-status {
-            font-size: 1rem;
-            color: #1a1a1a;
-            font-weight: 500;
-            margin-bottom: 8px;
-        }
-
-        .generation-prompt {
-            font-size: 0.85rem;
-            color: #666;
-            font-style: italic;
-            line-height: 1.5;
-        }
-
-        .generation-filename {
-            font-size: 0.85rem;
-            color: #666;
-            font-weight: 500;
-        }
-
-        /* File input hidden */
-        #fileInput {
-            display: none;
-        }
-
-        /* Admin link */
-        .admin-link {
-            position: fixed;
-            bottom: 20px;
-            right: 20px;
-            color: #ccc;
-            text-decoration: none;
-            font-size: 0.75rem;
-            letter-spacing: 0.5px;
-            text-transform: uppercase;
-            transition: color 0.2s ease;
-        }
-
-        .admin-link:hover {
-            color: #999;
-        }
-
-<<<<<<< HEAD
-=======
-        /* Desktop adjustments */
-        @media (min-width: 768px) {
-            .container {
-                max-width: 900px;
-                padding: 60px 40px;
-            }
-
-            .art-grid {
-                grid-template-columns: repeat(auto-fill, minmax(180px, 1fr));
-                gap: 20px;
-            }
-
-            /* Ensure grid items don't exceed max width */
-            .art-item {
-                max-width: 250px;
-                width: 100%;
-            }
-        }
-
-        /* Tablet adjustments */
-        @media (min-width: 601px) and (max-width: 767px) {
-            .container {
-                max-width: 700px;
-                padding: 60px 30px;
-            }
-
-            .art-grid {
-                grid-template-columns: repeat(auto-fill, minmax(160px, 1fr));
-                gap: 18px;
-            }
-
-            .art-item {
-                max-width: 220px;
-                width: 100%;
-            }
-        }
-
->>>>>>> f0259868
-        /* Mobile adjustments */
-        @media (max-width: 600px) {
-            .container {
-                padding: 40px 20px;
-            }
-
-            .art-grid {
-                grid-template-columns: 1fr;
-            }
-        }
-    </style>
-</head>
-<body>
-    <div class="container">
-        <!-- Header -->
-        <div class="header">
-            <h1>GLANCE</h1>
-        </div>
-
-        <!-- Current Display -->
-        <div class="current-status">
-            <div id="currentImagePreview">
-                <img id="currentImageThumb" src="" alt="Current display">
-                <div id="currentImagePrompt"></div>
-            </div>
-        </div>
-
-        <!-- Mode Toggle -->
-        <div class="mode-toggle">
-            <button class="mode-link" onclick="switchMode('create')" id="createLink">create</button>
-            <span style="color: #e5e5e5;">|</span>
-            <button class="mode-link" onclick="switchMode('explore')" id="exploreLink">explore</button>
-            <span style="color: #e5e5e5;">|</span>
-            <button class="mode-link" onclick="switchMode('my-collection')" id="myCollectionLink">my collection</button>
-        </div>
-
-        <!-- Create Mode (default) -->
-        <div class="main-input" id="createMode">
-            <!-- Generate Section -->
-            <div class="input-area">
-                <textarea
-                    class="main-textarea"
-                    id="promptInput"
-                    placeholder="Describe the image you want to see..."></textarea>
-                <div class="input-actions">
-                    <button class="btn btn-primary" onclick="generateArt()">Generate</button>
-                    <button class="btn btn-secondary" onclick="feelingLucky()">Feeling Lucky</button>
-                </div>
-            </div>
-
-            <!-- Separator -->
-            <div style="text-align: center; margin: 40px 0 30px; color: #ccc; font-size: 0.75rem; text-transform: uppercase; letter-spacing: 1px;">
-                or
-            </div>
-
-            <!-- Upload Section -->
-            <div class="input-area" id="dropZone" style="cursor: pointer;" onclick="document.getElementById('fileInput').click()">
-                <div style="padding: 40px 20px; text-align: center;">
-                    <div style="color: #999; font-size: 0.9rem; margin-bottom: 8px;">Upload an image</div>
-                    <div style="color: #ccc; font-size: 0.75rem;">Click or drag image here</div>
-                </div>
-            </div>
-        </div>
-
-        <!-- Explore Mode -->
-        <div class="browse-section" id="exploreMode">
-            <div class="search-bar">
-                <input
-                    type="text"
-                    class="search-input"
-                    id="searchInput"
-                    placeholder="Search for art..."
-                    onkeypress="if(event.key === 'Enter') searchArt()">
-            </div>
-
-            <!-- Suggestions -->
-            <div style="text-align: center; margin: 16px 0; font-size: 0.8rem; color: #666;">
-                <span style="color: #999;">Try:</span>
-                <button class="mode-link" onclick="suggestSearch('Monet')">Monet</button>
-                <span style="color: #e5e5e5;">·</span>
-                <button class="mode-link" onclick="suggestSearch('Japanese art')">Japanese art</button>
-                <span style="color: #e5e5e5;">·</span>
-                <button class="mode-link" onclick="suggestSearch('Bold colors')">Bold colors</button>
-            </div>
-
-            <div class="art-grid" id="artGrid"></div>
-
-            <!-- Show more button -->
-            <div class="show-more" id="browseShowMore" style="display: none;">
-                <button class="show-more-btn" onclick="showMoreBrowse()">show 8 more</button>
-            </div>
-        </div>
-
-        <!-- My Collection Mode -->
-        <div class="browse-section" id="myCollectionMode">
-            <div class="art-grid" id="collectionGrid"></div>
-
-            <!-- Show more button -->
-            <div class="show-more" id="collectionShowMore" style="display: none;">
-                <button class="show-more-btn" onclick="showMoreCollection()">show 8 more</button>
-            </div>
-        </div>
-    </div>
-
-    <!-- Admin Link -->
-    <a href="admin.html" class="admin-link">admin</a>
-
-    <!-- Generation Progress Overlay -->
-    <div class="generation-overlay" id="generationOverlay">
-        <div class="generation-content">
-            <div class="generation-spinner"></div>
-            <div class="generation-status" id="generationStatusText">Generating image...</div>
-            <div class="generation-prompt" id="generationPromptText"></div>
-            <div class="generation-filename" id="generationFilenameText"></div>
-        </div>
-    </div>
-
-    <!-- Art Preview Modal -->
-    <div class="modal" id="artModal" onclick="if(event.target === this) closeModal()">
-        <div class="modal-content">
-            <button class="close-modal" onclick="closeModal()">×</button>
-            <button class="orientation-toggle" id="orientationToggle" onclick="togglePreviewOrientation()">⟲</button>
-
-            <!-- Crop adjustment controls -->
-            <div class="crop-controls">
-                <button class="crop-btn crop-up" onclick="adjustCrop('up')">↑</button>
-                <button class="crop-btn crop-down" onclick="adjustCrop('down')">↓</button>
-                <button class="crop-btn crop-left" onclick="adjustCrop('left')">←</button>
-                <button class="crop-btn crop-right" onclick="adjustCrop('right')">→</button>
-                <button class="crop-btn crop-reset" onclick="adjustCrop('reset')">◎</button>
-            </div>
-
-            <!-- Zoom controls -->
-            <div class="zoom-controls">
-                <button class="zoom-btn zoom-in" onclick="adjustZoom('in')">+</button>
-                <button class="zoom-btn zoom-out" onclick="adjustZoom('out')">−</button>
-                <button class="zoom-btn zoom-fit" onclick="adjustZoom('fit')">⊡</button>
-            </div>
-
-            <img id="modalImage" class="modal-image" src="" alt="">
-            <div class="modal-info">
-                <div class="modal-actions">
-                    <button class="btn btn-primary" onclick="applyModalArt()">Apply to Display</button>
-                </div>
-                <div style="text-align: center; margin-top: 12px;">
-                    <button class="mode-link" id="modalSecondaryAction" onclick="handleSecondaryAction()" style="display: none;"></button>
-                </div>
-            </div>
-        </div>
-    </div>
-
-    <!-- Hidden file input -->
-    <input type="file" id="fileInput" accept="image/*" onchange="handleFileSelect(event)">
-
-    <script>
-        // Global state
-        let currentMode = 'create';
-        let currentArtResults = [];
-        let selectedModalArt = null;
-        let selectedHistoryItem = null;
-        let defaultOrientation = 'portrait';
-        let secondaryActionType = null; // 'add', 'remove', 'delete'
-
-        // Browse state
-<<<<<<< HEAD
-        let browseDisplayCount = 8;
-        let collectionDisplayCount = 8;
-        let allArtworks = [];
-        let myCollection = [];
-        let currentFilter = 'all';
-=======
-        let browseDisplayCount = getInitialDisplayCount();
-        let collectionDisplayCount = getInitialDisplayCount();
-        let allArtworks = [];
-        let myCollection = [];
-        let filteredCollection = [];
-        let currentFilter = 'all';
-        let collectionSearchQuery = '';
-        let collectionSortBy = 'date-desc';
-
-        // Determine initial display count based on screen size
-        function getInitialDisplayCount() {
-            const width = window.innerWidth;
-            if (width >= 768) return 16; // Desktop: 4 rows of 4 columns
-            if (width >= 601) return 12; // Tablet: 4 rows of 3 columns
-            return 8; // Mobile: 8 items in single column
-        }
-
-        // Determine increment for "show more" based on screen size
-        function getShowMoreIncrement() {
-            const width = window.innerWidth;
-            if (width >= 768) return 12; // Desktop: 3 more rows
-            if (width >= 601) return 9; // Tablet: 3 more rows
-            return 8; // Mobile: 8 more items
-        }
->>>>>>> f0259868
-
-        // Load settings
-        async function loadSettings() {
-            try {
-                const response = await fetch('/api/settings');
-                const settings = await response.json();
-                defaultOrientation = settings.defaultOrientation || 'portrait';
-            } catch (error) {
-                console.error('Failed to load settings:', error);
-                defaultOrientation = 'portrait';
-            }
-        }
-
-        // Apply default orientation to modal image
-        function applyDefaultOrientation() {
-            const modalImage = document.getElementById('modalImage');
-            if (defaultOrientation === 'landscape') {
-                modalImage.classList.add('landscape');
-            } else {
-                modalImage.classList.remove('landscape');
-            }
-        }
-
-        // Initialize
-        document.addEventListener('DOMContentLoaded', () => {
-            loadSettings();
-            loadCurrentDisplay();
-            loadAllArt();
-            loadMyCollection();
-            setupDragDrop();
-            setInterval(loadCurrentDisplay, 30000);
-        });
-
-        // Mode switching
-        function switchMode(mode) {
-            currentMode = mode;
-
-            // Hide all modes
-            document.getElementById('createMode').style.display = 'none';
-            document.getElementById('exploreMode').classList.remove('show');
-            document.getElementById('myCollectionMode').classList.remove('show');
-
-            // Show selected mode
-            if (mode === 'create') {
-                document.getElementById('createMode').style.display = 'block';
-            } else if (mode === 'explore') {
-                document.getElementById('exploreMode').classList.add('show');
-                browseDisplayCount = 8;
-                if (currentArtResults.length === 0) {
-                    loadAllArt(); // Load initial art
-                } else {
-                    displayArtResults();
-                }
-            } else if (mode === 'my-collection') {
-                document.getElementById('myCollectionMode').classList.add('show');
-                collectionDisplayCount = 8;
-                displayMyCollection();
-            }
-
-            // Update tab colors
-            document.getElementById('createLink').style.color = mode === 'create' ? '#1a1a1a' : '#999';
-            document.getElementById('exploreLink').style.color = mode === 'explore' ? '#1a1a1a' : '#999';
-            document.getElementById('myCollectionLink').style.color = mode === 'my-collection' ? '#1a1a1a' : '#999';
-        }
-
-        // Suggestion click
-        function suggestSearch(query) {
-            document.getElementById('searchInput').value = query;
-            searchArt();
-        }
-
-        // Load current display
-        async function loadCurrentDisplay() {
-            try {
-                const response = await fetch('/api/current-full.json');
-                const data = await response.json();
-
-                if (data.imageId && data.originalImage) {
-                    const preview = document.getElementById('currentImagePreview');
-                    const img = document.getElementById('currentImageThumb');
-                    const prompt = document.getElementById('currentImagePrompt');
-
-                    img.src = `data:${data.originalImageMime || 'image/png'};base64,${data.originalImage}`;
-                    preview.classList.add('show');
-
-                    if (data.originalPrompt) {
-                        prompt.textContent = `"${data.originalPrompt}"`;
-                        prompt.classList.add('show');
-                    } else {
-                        prompt.classList.remove('show');
-                    }
-                }
-            } catch (error) {
-                console.error('Failed to load:', error);
-            }
-        }
-
-        // Generate art
-        async function generateArt() {
-            const prompt = document.getElementById('promptInput').value.trim();
-            if (!prompt) return;
-
-            const overlay = document.getElementById('generationOverlay');
-            const promptText = document.getElementById('generationPromptText');
-            promptText.textContent = `"${prompt}"`;
-            overlay.classList.add('show');
-
-            try {
-                const rotation = defaultOrientation === 'landscape' ? 90 : 0;
-
-                const response = await fetch('/api/generate-art', {
-                    method: 'POST',
-                    headers: { 'Content-Type': 'application/json' },
-                    body: JSON.stringify({ prompt, rotation })
-                });
-
-                if (response.ok) {
-                    const data = await response.json();
-                    document.getElementById('promptInput').value = '';
-                    await loadCurrentDisplay();
-                    overlay.classList.remove('show');
-
-                    const imageId = (data.current && data.current.imageId) || data.imageId;
-                    await openGeneratedImagePreview(imageId);
-
-                    setTimeout(loadMyCollection, 1000);
-                } else {
-                    overlay.classList.remove('show');
-                    const errorData = await response.json();
-                    alert('Generation failed: ' + (errorData.error || 'Unknown error'));
-                }
-            } catch (error) {
-                console.error('Generation failed:', error);
-                overlay.classList.remove('show');
-                alert('Generation failed: ' + error.message);
-            }
-        }
-
-        // Open preview modal for newly generated image
-        async function openGeneratedImagePreview(imageId) {
-            try {
-                const response = await fetch(`/api/images/${imageId}`);
-                if (!response.ok) {
-                    console.error('Generated image not found');
-                    return;
-                }
-
-                const item = await response.json();
-                selectedHistoryItem = item;
-
-                const imageSrc = item.originalImage
-                    ? `data:${item.originalImageMime || 'image/png'};base64,${item.originalImage}`
-                    : `data:image/png;base64,${item.thumbnail}`;
-
-                document.getElementById('modalImage').src = imageSrc;
-                applyDefaultOrientation();
-                document.getElementById('deleteModalBtn').style.display = 'inline-block';
-                document.getElementById('artModal').classList.add('show');
-            } catch (error) {
-                console.error('Failed to open preview:', error);
-            }
-        }
-
-        // Feeling lucky
-        async function feelingLucky() {
-            try {
-                const currentPrompt = document.getElementById('promptInput').value.trim();
-                const response = await fetch('/api/lucky-prompt', {
-                    method: 'POST',
-                    headers: { 'Content-Type': 'application/json' },
-                    body: JSON.stringify({ currentPrompt })
-                });
-                const data = await response.json();
-                if (data.prompt) {
-                    document.getElementById('promptInput').value = data.prompt;
-                }
-            } catch (error) {
-                console.error('Lucky prompt failed:', error);
-            }
-        }
-
-        // Search art
-        async function searchArt() {
-            const query = document.getElementById('searchInput').value.trim();
-            if (!query) return;
-
-            const grid = document.getElementById('artGrid');
-            grid.innerHTML = '<div class="loading">Searching...</div>';
-
-            try {
-                const response = await fetch(`/api/art/search?q=${encodeURIComponent(query)}`);
-                const data = await response.json();
-                currentArtResults = data.results || [];
-                browseDisplayCount = 8;
-                displayArtResults();
-            } catch (error) {
-                grid.innerHTML = '<div class="loading">Search failed</div>';
-            }
-        }
-
-        async function loadAllArt() {
-            try {
-                const response = await fetch('/api/collections');
-                const data = await response.json();
-
-                allArtworks = [];
-                for (const collection of data.collections) {
-                    const collResponse = await fetch(`/api/collections/${collection.id}`);
-                    const collData = await collResponse.json();
-                    collData.artworks.forEach(artwork => {
-                        artwork.collectionId = collection.id;
-                        allArtworks.push(artwork);
-                    });
-                }
-
-                filterArt('all');
-            } catch (error) {
-                console.error('Failed to load art:', error);
-            }
-        }
-
-        async function loadMyCollection() {
-            try {
-                const response = await fetch('/api/my-collection');
-                myCollection = await response.json();
-
-                if (currentBrowseView === 'my-collection') {
-                    displayMyCollection();
-                }
-            } catch (error) {
-                console.error('Failed to load my collection:', error);
-            }
-        }
-
-        function displayMyCollection() {
-            const grid = document.getElementById('collectionGrid');
-            const showMoreBtn = document.getElementById('collectionShowMore');
-
-            if (myCollection.length === 0) {
-                grid.innerHTML = '<div class="loading">Your collection is empty</div>';
-                showMoreBtn.style.display = 'none';
-                return;
-            }
-
-            const displayedItems = myCollection.slice(0, collectionDisplayCount);
-            grid.innerHTML = displayedItems.map(item => {
-                // Handle different item types
-                const imageUrl = item.imageUrl || (item.thumbnail ? `data:image/png;base64,${item.thumbnail}` : '');
-                const title = item.title || item.originalPrompt?.substring(0, 30) || 'Untitled';
-                const artist = item.artist || (item.collectionType === 'generated' ? 'Generated' : 'Uploaded');
-
-                return `
-                    <div class="art-item" onclick='openCollectionItem(${JSON.stringify(item).replace(/'/g, "&apos;")})'>
-                        <img class="art-image" src="${imageUrl}" alt="${title}">
-                        <div class="art-title">${title} ${artist !== 'Generated' && artist !== 'Uploaded' ? `· ${artist}` : ''}</div>
-                    </div>
-                `;
-            }).join('');
-
-<<<<<<< HEAD
-            showMoreBtn.style.display = collectionDisplayCount < myCollection.length ? 'block' : 'none';
-        }
-
-        function showMoreCollection() {
-            collectionDisplayCount += 8;
-=======
-            // Show "show more" button if there are more results
-            if (collectionDisplayCount < myCollection.length) {
-                const increment = getShowMoreIncrement();
-                document.getElementById('showMoreCollectionBtn').textContent = `show ${increment} more`;
-                showMoreBtn.style.display = 'block';
-            } else {
-                showMoreBtn.style.display = 'none';
-            }
-        }
-
-        function showMoreCollection() {
-            collectionDisplayCount += getShowMoreIncrement();
->>>>>>> f0259868
-            displayMyCollection();
-        }
-
-        function filterArt(collectionId) {
-            currentFilter = collectionId;
-
-            if (collectionId === 'all') {
-                currentArtResults = allArtworks;
-            } else {
-                currentArtResults = allArtworks.filter(art => art.collectionId === collectionId);
-            }
-
-            browseDisplayCount = 8;
-            displayArtResults();
-        }
-
-        function displayArtResults() {
-            const grid = document.getElementById('artGrid');
-            const showMoreBtn = document.getElementById('browseShowMore');
-
-            if (currentArtResults.length === 0) {
-                grid.innerHTML = '<div class="loading">No results</div>';
-                showMoreBtn.style.display = 'none';
-                return;
-            }
-
-            const displayedResults = currentArtResults.slice(0, browseDisplayCount);
-            grid.innerHTML = displayedResults.map(art => `
-                <div class="art-item" onclick='previewArt(${JSON.stringify(art).replace(/'/g, "&apos;")})'>
-                    <img class="art-image" src="${art.thumbnail || art.imageUrl}" alt="${art.title}">
-                    <div class="art-title">${art.title}</div>
-                </div>
-            `).join('');
-
-            // Show "show more" button if there are more results
-<<<<<<< HEAD
-            showMoreBtn.style.display = browseDisplayCount < currentArtResults.length ? 'block' : 'none';
-        }
-
-        function showMoreBrowse() {
-            browseDisplayCount += 8;
-=======
-            if (browseDisplayCount < currentArtResults.length) {
-                const increment = getShowMoreIncrement();
-                document.getElementById('showMoreBrowseBtn').textContent = `show ${increment} more`;
-                showMoreBtn.style.display = 'block';
-            } else {
-                showMoreBtn.style.display = 'none';
-            }
-        }
-
-        function showMoreBrowse() {
-            browseDisplayCount += getShowMoreIncrement();
->>>>>>> f0259868
-            displayArtResults();
-        }
-
-        function previewArt(art) {
-            selectedModalArt = art;
-            selectedHistoryItem = null;
-            document.getElementById('modalImage').src = art.imageUrl;
-            applyDefaultOrientation();
-
-            // Show "add to collection" link
-            const secondaryAction = document.getElementById('modalSecondaryAction');
-            secondaryAction.textContent = 'add to collection';
-            secondaryAction.style.display = 'block';
-            secondaryActionType = 'add';
-
-            document.getElementById('artModal').classList.add('show');
-        }
-
-        async function openCollectionItem(item) {
-            try {
-                selectedHistoryItem = item;
-                selectedModalArt = null;
-
-                // Determine image source
-                let imageSrc;
-                if (item.imageUrl) {
-                    imageSrc = item.imageUrl;
-                } else if (item.originalImage) {
-                    imageSrc = `data:${item.originalImageMime || 'image/png'};base64,${item.originalImage}`;
-                } else if (item.thumbnail) {
-                    imageSrc = `data:image/png;base64,${item.thumbnail}`;
-                }
-
-                document.getElementById('modalImage').src = imageSrc;
-                applyDefaultOrientation();
-
-                // Set appropriate secondary action
-                const secondaryAction = document.getElementById('modalSecondaryAction');
-                if (item.collectionType === 'generated' || item.collectionType === 'uploaded') {
-                    secondaryAction.textContent = 'delete';
-                    secondaryAction.style.display = 'block';
-                    secondaryActionType = 'delete';
-                } else if (item.collectionType === 'added') {
-                    secondaryAction.textContent = 'remove from collection';
-                    secondaryAction.style.display = 'block';
-                    secondaryActionType = 'remove';
-                } else {
-                    secondaryAction.style.display = 'none';
-                    secondaryActionType = null;
-                }
-
-                document.getElementById('artModal').classList.add('show');
-            } catch (error) {
-                console.error('Failed to open collection item:', error);
-            }
-        }
-
-        function closeModal() {
-            document.getElementById('artModal').classList.remove('show');
-            selectedModalArt = null;
-            selectedHistoryItem = null;
-            secondaryActionType = null;
-            document.getElementById('modalSecondaryAction').style.display = 'none';
-
-            const modalImage = document.getElementById('modalImage');
-            modalImage.classList.remove('landscape');
-            cropX = 50;
-            cropY = 50;
-            modalImage.style.objectPosition = '50% 50%';
-            zoomLevel = 1.0;
-            modalImage.style.transform = 'scale(1)';
-            modalImage.style.objectFit = 'cover';
-        }
-
-        async function handleSecondaryAction() {
-            if (secondaryActionType === 'add') {
-                await addToCollection();
-            } else if (secondaryActionType === 'delete') {
-                await deleteModalImage();
-            } else if (secondaryActionType === 'remove') {
-                await removeFromCollection();
-            }
-        }
-
-        async function addToCollection() {
-            if (!selectedModalArt) return;
-
-            try {
-                const response = await fetch('/api/my-collection', {
-                    method: 'POST',
-                    headers: { 'Content-Type': 'application/json' },
-                    body: JSON.stringify({
-                        imageUrl: selectedModalArt.imageUrl,
-                        title: selectedModalArt.title,
-                        artist: selectedModalArt.artist,
-                        year: selectedModalArt.year,
-                        thumbnail: selectedModalArt.thumbnail,
-                        collectionId: selectedModalArt.collectionId,
-                        wikimedia: selectedModalArt.wikimedia
-                    })
-                });
-
-                if (response.ok) {
-                    // Hide the action after adding
-                    document.getElementById('modalSecondaryAction').style.display = 'none';
-                    secondaryActionType = null;
-
-                    // Reload collection
-                    await loadMyCollection();
-
-                    console.log('Added to collection');
-                } else {
-                    const data = await response.json();
-                    if (data.error === 'Artwork already in collection') {
-                        document.getElementById('modalSecondaryAction').style.display = 'none';
-                        secondaryActionType = null;
-                    } else {
-                        alert('Failed to add to collection: ' + data.error);
-                    }
-                }
-            } catch (error) {
-                console.error('Add to collection failed:', error);
-                alert('Failed to add to collection');
-            }
-        }
-
-        async function removeFromCollection() {
-            if (!selectedHistoryItem || !selectedHistoryItem.id) return;
-
-            if (!confirm('Remove this artwork from your collection?')) {
-                return;
-            }
-
-            try {
-                const response = await fetch(`/api/my-collection/${selectedHistoryItem.id}`, {
-                    method: 'DELETE'
-                });
-
-                if (response.ok) {
-                    closeModal();
-                    await loadMyCollection();
-                } else {
-                    const data = await response.json();
-                    alert('Failed to remove: ' + (data.error || 'Unknown error'));
-                }
-            } catch (error) {
-                console.error('Remove failed:', error);
-                alert('Failed to remove from collection');
-            }
-        }
-
-        function togglePreviewOrientation() {
-            const modalImage = document.getElementById('modalImage');
-            modalImage.classList.toggle('landscape');
-        }
-
-        // Crop adjustment
-        let cropX = 50;
-        let cropY = 50;
-        const CROP_STEP = 5;
-
-        function adjustCrop(direction) {
-            const modalImage = document.getElementById('modalImage');
-
-            switch(direction) {
-                case 'up':
-                    cropY = Math.max(0, cropY - CROP_STEP);
-                    break;
-                case 'down':
-                    cropY = Math.min(100, cropY + CROP_STEP);
-                    break;
-                case 'left':
-                    cropX = Math.max(0, cropX - CROP_STEP);
-                    break;
-                case 'right':
-                    cropX = Math.min(100, cropX + CROP_STEP);
-                    break;
-                case 'reset':
-                    cropX = 50;
-                    cropY = 50;
-                    break;
-            }
-
-            modalImage.style.objectPosition = `${cropX}% ${cropY}%`;
-        }
-
-        // Zoom adjustment
-        let zoomLevel = 1.0;
-        const ZOOM_STEP = 0.1;
-
-        function adjustZoom(direction) {
-            const modalImage = document.getElementById('modalImage');
-
-            switch(direction) {
-                case 'in':
-                    zoomLevel = Math.min(2.0, zoomLevel + ZOOM_STEP);
-                    break;
-                case 'out':
-                    zoomLevel = Math.max(0.5, zoomLevel - ZOOM_STEP);
-                    break;
-                case 'fit':
-                    zoomLevel = 1.0;
-                    break;
-            }
-
-            modalImage.style.transform = `scale(${zoomLevel})`;
-
-            if (zoomLevel < 1.0) {
-                modalImage.style.objectFit = 'contain';
-            } else {
-                modalImage.style.objectFit = 'cover';
-            }
-        }
-
-        // File upload
-        function setupDragDrop() {
-            const zone = document.getElementById('dropZone');
-
-            zone.addEventListener('dragover', (e) => {
-                e.preventDefault();
-                zone.classList.add('dragover');
-            });
-
-            zone.addEventListener('dragleave', () => {
-                zone.classList.remove('dragover');
-            });
-
-            zone.addEventListener('drop', (e) => {
-                e.preventDefault();
-                zone.classList.remove('dragover');
-
-                const files = e.dataTransfer.files;
-                if (files.length > 0 && files[0].type.startsWith('image/')) {
-                    handleFileUpload(files[0]);
-                }
-            });
-        }
-
-        function handleFileSelect(event) {
-            const file = event.target.files[0];
-            if (file) {
-                handleFileUpload(file);
-            }
-        }
-
-        async function handleFileUpload(file) {
-            const overlay = document.getElementById('generationOverlay');
-            const statusText = document.getElementById('generationStatusText');
-            const promptText = document.getElementById('generationPromptText');
-            const filenameText = document.getElementById('generationFilenameText');
-
-            statusText.textContent = 'Uploading image...';
-            promptText.textContent = '';
-            filenameText.textContent = file.name;
-            overlay.classList.add('show');
-
-            const formData = new FormData();
-            formData.append('image', file);
-
-            try {
-                const response = await fetch('/api/upload', {
-                    method: 'POST',
-                    body: formData
-                });
-
-                if (response.ok) {
-                    const data = await response.json();
-                    document.getElementById('fileInput').value = '';
-                    await loadCurrentDisplay();
-                    overlay.classList.remove('show');
-                    statusText.textContent = 'Generating image...';
-                    filenameText.textContent = '';
-
-                    await openGeneratedImagePreview(data.imageId || 'current');
-                    setTimeout(loadMyCollection, 1000);
-                } else {
-                    overlay.classList.remove('show');
-                    statusText.textContent = 'Generating image...';
-                    filenameText.textContent = '';
-                    const errorData = await response.json();
-                    alert('Upload failed: ' + (errorData.error || 'Unknown error'));
-                }
-            } catch (error) {
-                console.error('Upload failed:', error);
-                overlay.classList.remove('show');
-                statusText.textContent = 'Generating image...';
-                filenameText.textContent = '';
-                alert('Upload failed: ' + error.message);
-            }
-        }
-
-        // History (kept for generated/uploaded images)
-        async function openHistoryPreview(imageId) {
-            try {
-                const response = await fetch(`/api/images/${imageId}`);
-                if (!response.ok) {
-                    console.error('Image not found');
-                    return;
-                }
-
-                const item = await response.json();
-                selectedHistoryItem = item;
-
-                const imageSrc = item.originalImage
-                    ? `data:${item.originalImageMime || 'image/png'};base64,${item.originalImage}`
-                    : `data:image/png;base64,${item.thumbnail}`;
-
-                document.getElementById('modalImage').src = imageSrc;
-                applyDefaultOrientation();
-                document.getElementById('deleteModalBtn').style.display = 'inline-block';
-                document.getElementById('artModal').classList.add('show');
-            } catch (error) {
-                console.error('Failed to open preview:', error);
-            }
-        }
-
-        async function applyModalArt() {
-            if (!selectedModalArt && !selectedHistoryItem) return;
-
-            try {
-                let response;
-                const modalImage = document.getElementById('modalImage');
-                const isLandscape = modalImage.classList.contains('landscape');
-                const rotation = isLandscape ? 90 : 0;
-
-                if (selectedHistoryItem) {
-                    response = await fetch(`/api/history/${selectedHistoryItem.imageId}/load`, {
-                        method: 'POST',
-                        headers: { 'Content-Type': 'application/json' },
-                        body: JSON.stringify({ rotation })
-                    });
-                } else if (selectedModalArt) {
-                    response = await fetch('/api/art/import', {
-                        method: 'POST',
-                        headers: { 'Content-Type': 'application/json' },
-                        body: JSON.stringify({
-                            imageUrl: selectedModalArt.imageUrl,
-                            title: selectedModalArt.title,
-                            artist: selectedModalArt.artist,
-                            rotation: rotation
-                        })
-                    });
-                }
-
-                if (response && response.ok) {
-                    closeModal();
-                    setTimeout(loadCurrentDisplay, 2000);
-                }
-            } catch (error) {
-                console.error('Apply art failed:', error);
-            }
-        }
-
-        async function deleteModalImage() {
-            if (!selectedHistoryItem) return;
-
-            if (!confirm('Are you sure you want to delete this image?')) {
-                return;
-            }
-
-            try {
-                const response = await fetch(`/api/history/${selectedHistoryItem.imageId}`, { method: 'DELETE' });
-                if (response.ok) {
-                    closeModal();
-                    await loadMyCollection();
-                } else {
-                    const data = await response.json();
-                    alert('Failed to delete: ' + (data.error || 'Unknown error'));
-                }
-            } catch (error) {
-                console.error('Delete failed:', error);
-                alert('Failed to delete image');
-            }
-        }
-    </script>
-</body>
-</html>
+    </script>
+    <meta charset="UTF-8">
+    <meta name="viewport" content="width=device-width, initial-scale=1.0">
+    <title>Glance - Enhanced</title>
+    <link href="https://cdnjs.cloudflare.com/ajax/libs/font-awesome/6.0.0/css/all.min.css" rel="stylesheet">
+    <style>
+        * { margin: 0; padding: 0; box-sizing: border-box; }
+
+        body {
+            font-family: -apple-system, BlinkMacSystemFont, 'Segoe UI', system-ui, sans-serif;
+            background: #ffffff;
+            color: #1a1a1a;
+            line-height: 1.5;
+            min-height: 100vh;
+            overflow-x: hidden;
+        }
+
+        .container {
+            max-width: 500px;
+            margin: 0 auto;
+            padding: 60px 20px;
+        }
+
+        .header {
+            margin-bottom: 60px;
+            text-align: center;
+        }
+
+        .header h1 {
+            font-size: 2rem;
+            font-weight: 300;
+            color: #1a1a1a;
+            letter-spacing: 2px;
+        }
+
+        /* Current Display */
+        .current-status {
+            margin-bottom: 60px;
+            text-align: center;
+        }
+
+        #currentImagePreview {
+            display: none;
+        }
+
+        #currentImagePreview.show {
+            display: block;
+        }
+
+        #currentImageThumb {
+            max-width: 100%;
+            height: auto;
+            border-radius: 8px;
+            box-shadow: 0 2px 8px rgba(0,0,0,0.1);
+        }
+
+        #currentImagePrompt {
+            display: none;
+            margin-top: 12px;
+            padding: 12px 16px;
+            background: #fafafa;
+            border-left: 2px solid #e5e5e5;
+            border-radius: 4px;
+            font-size: 0.8rem;
+            color: #666;
+            line-height: 1.5;
+            font-style: italic;
+        }
+
+        #currentImagePrompt.show {
+            display: block;
+        }
+
+        /* Hidden status details by default */
+        .esp32-status {
+            display: none;
+        }
+
+        .esp32-status.show {
+            display: block;
+        }
+
+        .show-details {
+            text-align: center;
+            margin-bottom: 40px;
+        }
+
+        .details-toggle {
+            background: transparent;
+            border: none;
+            color: #999;
+            font-size: 0.75rem;
+            cursor: pointer;
+            padding: 8px 16px;
+            letter-spacing: 0.5px;
+            text-transform: uppercase;
+            transition: color 0.2s ease;
+        }
+
+        .details-toggle:hover {
+            color: #666;
+        }
+
+        .status-grid {
+            display: grid;
+            grid-template-columns: repeat(2, 1fr);
+            gap: 12px;
+            margin-top: 20px;
+        }
+
+        .status-item {
+            background: #f5f5f5;
+            border-radius: 12px;
+            padding: 16px;
+            text-align: center;
+        }
+
+        .status-value {
+            font-size: 1.125rem;
+            font-weight: 600;
+            margin-bottom: 4px;
+        }
+
+        .status-label {
+            color: #666;
+            font-size: 0.75rem;
+            text-transform: uppercase;
+            letter-spacing: 0.5px;
+            font-weight: 500;
+        }
+
+        .status-online { color: #10b981; }
+        .status-offline { color: #6b7280; }
+
+        /* Main input section */
+        .main-input {
+            margin-bottom: 40px;
+        }
+
+        .input-area {
+            position: relative;
+            border: 1px solid #e5e5e5;
+            border-radius: 4px;
+            background: #ffffff;
+            transition: border-color 0.2s ease;
+        }
+
+        .input-area:hover {
+            border-color: #999;
+        }
+
+        .input-area.dragover {
+            border-color: #1a1a1a;
+            background: #fafafa;
+        }
+
+        .main-textarea {
+            width: 100%;
+            min-height: 120px;
+            padding: 16px;
+            border: none;
+            background: transparent;
+            font-family: inherit;
+            font-size: 0.9rem;
+            resize: vertical;
+            color: #1a1a1a;
+        }
+
+        .main-textarea:focus {
+            outline: none;
+        }
+
+        .main-textarea::placeholder {
+            color: #999;
+        }
+
+        .input-actions {
+            display: flex;
+            gap: 8px;
+            padding: 12px;
+            border-top: 1px solid #e5e5e5;
+        }
+
+        .btn {
+            flex: 1;
+            padding: 12px 20px;
+            border: none;
+            border-radius: 4px;
+            font-size: 0.85rem;
+            cursor: pointer;
+            transition: all 0.2s ease;
+            font-weight: 500;
+            letter-spacing: 0.3px;
+        }
+
+        .btn-primary {
+            background: #1a1a1a;
+            color: #ffffff;
+        }
+
+        .btn-primary:hover {
+            background: #333;
+        }
+
+        .btn-secondary {
+            background: #f5f5f5;
+            color: #1a1a1a;
+        }
+
+        .btn-secondary:hover {
+            background: #e5e5e5;
+        }
+
+        .btn-danger {
+            background: #ff3b30;
+            color: #ffffff;
+        }
+
+        .btn-danger:hover {
+            background: #ff2d1f;
+        }
+
+        /* Mode toggle */
+        .mode-toggle {
+            text-align: center;
+            margin-bottom: 20px;
+        }
+
+        .mode-link {
+            background: transparent;
+            border: none;
+            color: #999;
+            font-size: 0.75rem;
+            cursor: pointer;
+            padding: 8px 16px;
+            letter-spacing: 0.5px;
+            text-transform: uppercase;
+            transition: color 0.2s ease;
+        }
+
+        .mode-link:hover {
+            color: #666;
+        }
+
+        /* Browse mode */
+        .browse-section {
+            display: none;
+        }
+
+        .browse-section.show {
+            display: block;
+        }
+
+        .search-bar {
+            margin-bottom: 20px;
+        }
+
+        .search-input {
+            width: 100%;
+            padding: 12px 16px;
+            border: 1px solid #e5e5e5;
+            border-radius: 4px;
+            font-size: 0.9rem;
+            transition: border-color 0.2s ease;
+        }
+
+        .search-input:focus {
+            outline: none;
+            border-color: #1a1a1a;
+        }
+
+        .filter-bar {
+            display: flex;
+            gap: 8px;
+            margin-bottom: 20px;
+            flex-wrap: wrap;
+        }
+
+        .filter-btn {
+            padding: 6px 14px;
+            border: 1px solid #e5e5e5;
+            border-radius: 16px;
+            background: #ffffff;
+            color: #666;
+            font-size: 0.75rem;
+            cursor: pointer;
+            transition: all 0.2s ease;
+        }
+
+        .filter-btn:hover {
+            border-color: #999;
+        }
+
+        .filter-btn.active {
+            border-color: #1a1a1a;
+            color: #1a1a1a;
+            background: #f5f5f5;
+        }
+
+        .art-grid {
+            display: grid;
+            grid-template-columns: repeat(2, 1fr);
+            gap: 12px;
+            margin-bottom: 20px;
+        }
+
+        .art-item {
+            position: relative;
+            cursor: pointer;
+            transition: transform 0.2s ease;
+        }
+
+        .art-item:hover {
+            transform: translateY(-2px);
+        }
+
+        .art-image {
+            width: 100%;
+            aspect-ratio: 1;
+            object-fit: cover;
+            border-radius: 4px;
+            background: #f5f5f5;
+        }
+
+        .art-title {
+            font-size: 0.75rem;
+            color: #666;
+            margin-top: 4px;
+            overflow: hidden;
+            text-overflow: ellipsis;
+            white-space: nowrap;
+        }
+
+        /* Show more button (minimal style) */
+        .show-more {
+            text-align: center;
+            margin: 20px 0;
+        }
+
+        .show-more-btn {
+            background: transparent;
+            border: none;
+            color: #999;
+            font-size: 0.75rem;
+            cursor: pointer;
+            padding: 8px 16px;
+            letter-spacing: 0.5px;
+            text-transform: uppercase;
+            transition: color 0.2s ease;
+        }
+
+        .show-more-btn:hover {
+            color: #666;
+        }
+
+        /* History */
+        .history-section {
+            margin-top: 60px;
+        }
+
+        .history-toggle {
+            text-align: center;
+            margin-bottom: 20px;
+        }
+
+        .history-toggle-btn {
+            background: transparent;
+            border: none;
+            color: #999;
+            font-size: 0.75rem;
+            cursor: pointer;
+            padding: 8px 16px;
+            letter-spacing: 0.5px;
+            text-transform: uppercase;
+            transition: color 0.2s ease;
+        }
+
+        .history-toggle-btn:hover {
+            color: #666;
+        }
+
+        /* History filter tabs */
+        .history-filters {
+            display: none;
+            justify-content: center;
+            gap: 8px;
+            margin-bottom: 20px;
+            flex-wrap: wrap;
+        }
+
+        .history-filters.show {
+            display: flex;
+        }
+
+        .history-grid {
+            display: none;
+            grid-template-columns: repeat(4, 1fr);
+            gap: 8px;
+        }
+
+        .history-grid.show {
+            display: grid;
+        }
+
+        .history-item {
+            position: relative;
+            cursor: pointer;
+            transition: transform 0.2s ease;
+        }
+
+        .history-item:hover {
+            transform: translateY(-2px);
+        }
+
+        .history-item:hover .item-overlay {
+            opacity: 1;
+        }
+
+        .history-image {
+            width: 100%;
+            aspect-ratio: 1;
+            object-fit: cover;
+            border-radius: 4px;
+            background: #f5f5f5;
+        }
+
+        /* Hover overlay for metadata */
+        .item-overlay {
+            position: absolute;
+            bottom: 0;
+            left: 0;
+            right: 0;
+            background: linear-gradient(to top, rgba(0,0,0,0.6), transparent);
+            padding: 8px 6px 4px;
+            border-radius: 0 0 4px 4px;
+            opacity: 0;
+            transition: opacity 0.2s ease;
+            pointer-events: none;
+        }
+
+        .item-overlay-text {
+            font-size: 0.65rem;
+            color: #fff;
+            overflow: hidden;
+            text-overflow: ellipsis;
+            white-space: nowrap;
+        }
+
+        /* Modal */
+        .modal {
+            display: none;
+            position: fixed;
+            top: 0;
+            left: 0;
+            right: 0;
+            bottom: 0;
+            background: rgba(0, 0, 0, 0.8);
+            z-index: 1000;
+            align-items: center;
+            justify-content: center;
+            padding: 20px;
+        }
+
+        .modal.show {
+            display: flex;
+        }
+
+        .modal-content {
+            background: white;
+            border-radius: 8px;
+            max-width: 90vw;
+            max-height: 90vh;
+            width: auto;
+            overflow: hidden;
+            display: flex;
+            flex-direction: column;
+        }
+
+        .modal-image {
+            width: 100%;
+            max-height: calc(90vh - 80px);
+            border-radius: 8px 8px 0 0;
+            aspect-ratio: 3 / 4;
+            object-fit: cover;
+            object-position: 50% 50%;
+            transition: transform 0.2s ease;
+            background: #f5f5f5;
+        }
+
+        .modal-info {
+            padding: 16px;
+            background: white;
+            border-radius: 0 0 8px 8px;
+        }
+
+        .modal-actions {
+            display: flex;
+            gap: 12px;
+            justify-content: center;
+        }
+
+        .close-modal {
+            position: absolute;
+            top: 20px;
+            right: 20px;
+            background: rgba(255, 255, 255, 0.9);
+            border: none;
+            width: 36px;
+            height: 36px;
+            border-radius: 50%;
+            cursor: pointer;
+            font-size: 1.25rem;
+            color: #666;
+            transition: all 0.2s ease;
+        }
+
+        .close-modal:hover {
+            background: white;
+            color: #1a1a1a;
+        }
+
+        .orientation-toggle {
+            position: absolute;
+            top: 20px;
+            left: 20px;
+            background: rgba(255, 255, 255, 0.9);
+            border: none;
+            width: 36px;
+            height: 36px;
+            border-radius: 50%;
+            cursor: pointer;
+            font-size: 1.25rem;
+            color: #666;
+            transition: all 0.2s ease;
+            z-index: 10;
+        }
+
+        .orientation-toggle:hover {
+            background: white;
+            color: #1a1a1a;
+            transform: rotate(90deg);
+        }
+
+        .modal-image.landscape {
+            aspect-ratio: 4 / 3;
+        }
+
+        .crop-controls {
+            position: absolute;
+            bottom: 100px;
+            right: 20px;
+            display: flex;
+            flex-direction: column;
+            gap: 4px;
+            z-index: 10;
+        }
+
+        .crop-btn {
+            background: rgba(255, 255, 255, 0.9);
+            border: none;
+            width: 32px;
+            height: 32px;
+            border-radius: 4px;
+            cursor: pointer;
+            font-size: 14px;
+            color: #666;
+            transition: all 0.2s ease;
+            padding: 0;
+        }
+
+        .crop-btn:hover {
+            background: white;
+            color: #1a1a1a;
+        }
+
+        .crop-reset {
+            margin-top: 4px;
+            border-top: 1px solid #eee;
+            padding-top: 4px;
+        }
+
+        .zoom-controls {
+            position: absolute;
+            bottom: 100px;
+            left: 20px;
+            display: flex;
+            flex-direction: column;
+            gap: 4px;
+            z-index: 10;
+        }
+
+        .zoom-btn {
+            background: rgba(255, 255, 255, 0.9);
+            border: none;
+            width: 32px;
+            height: 32px;
+            border-radius: 4px;
+            cursor: pointer;
+            font-size: 18px;
+            font-weight: bold;
+            color: #666;
+            transition: all 0.2s ease;
+            padding: 0;
+        }
+
+        .zoom-btn:hover {
+            background: white;
+            color: #1a1a1a;
+        }
+
+        .zoom-fit {
+            margin-top: 4px;
+            border-top: 1px solid #eee;
+            padding-top: 4px;
+            font-size: 14px;
+        }
+
+        /* Loading state */
+        .loading {
+            text-align: center;
+            padding: 40px 20px;
+            color: #999;
+            font-size: 0.85rem;
+        }
+
+        /* Generation progress overlay */
+        .generation-overlay {
+            display: none;
+            position: fixed;
+            top: 0;
+            left: 0;
+            right: 0;
+            bottom: 0;
+            background: rgba(255, 255, 255, 0.95);
+            z-index: 999;
+            align-items: center;
+            justify-content: center;
+        }
+
+        .generation-overlay.show {
+            display: flex;
+        }
+
+        .generation-content {
+            text-align: center;
+            max-width: 400px;
+            padding: 40px;
+        }
+
+        .generation-spinner {
+            width: 48px;
+            height: 48px;
+            border: 3px solid #e5e5e5;
+            border-top-color: #1a1a1a;
+            border-radius: 50%;
+            animation: spin 1s linear infinite;
+            margin: 0 auto 24px;
+        }
+
+        @keyframes spin {
+            to { transform: rotate(360deg); }
+        }
+
+        .generation-status {
+            font-size: 1rem;
+            color: #1a1a1a;
+            font-weight: 500;
+            margin-bottom: 8px;
+        }
+
+        .generation-prompt {
+            font-size: 0.85rem;
+            color: #666;
+            font-style: italic;
+            line-height: 1.5;
+        }
+
+        .generation-filename {
+            font-size: 0.85rem;
+            color: #666;
+            font-weight: 500;
+        }
+
+        /* File input hidden */
+        #fileInput {
+            display: none;
+        }
+
+        /* Admin link */
+        .admin-link {
+            position: fixed;
+            bottom: 20px;
+            right: 20px;
+            color: #ccc;
+            text-decoration: none;
+            font-size: 0.75rem;
+            letter-spacing: 0.5px;
+            text-transform: uppercase;
+            transition: color 0.2s ease;
+        }
+
+        .admin-link:hover {
+            color: #999;
+        }
+
+        /* Desktop adjustments */
+        @media (min-width: 768px) {
+            .container {
+                max-width: 900px;
+                padding: 60px 40px;
+            }
+
+            .art-grid {
+                grid-template-columns: repeat(auto-fill, minmax(180px, 1fr));
+                gap: 20px;
+            }
+
+            /* Ensure grid items don't exceed max width */
+            .art-item {
+                max-width: 250px;
+                width: 100%;
+            }
+        }
+
+        /* Tablet adjustments */
+        @media (min-width: 601px) and (max-width: 767px) {
+            .container {
+                max-width: 700px;
+                padding: 60px 30px;
+            }
+
+            .art-grid {
+                grid-template-columns: repeat(auto-fill, minmax(160px, 1fr));
+                gap: 18px;
+            }
+
+            .art-item {
+                max-width: 220px;
+                width: 100%;
+            }
+        }
+
+        /* Mobile adjustments */
+        @media (max-width: 600px) {
+            .container {
+                padding: 40px 20px;
+            }
+
+            .art-grid {
+                grid-template-columns: 1fr;
+            }
+        }
+    </style>
+</head>
+<body>
+    <div class="container">
+        <!-- Header -->
+        <div class="header">
+            <h1>GLANCE</h1>
+        </div>
+
+        <!-- Current Display -->
+        <div class="current-status">
+            <div id="currentImagePreview">
+                <img id="currentImageThumb" src="" alt="Current display">
+                <div id="currentImagePrompt"></div>
+            </div>
+        </div>
+
+        <!-- Mode Toggle -->
+        <div class="mode-toggle">
+            <button class="mode-link" onclick="switchMode('create')" id="createLink">create</button>
+            <span style="color: #e5e5e5;">|</span>
+            <button class="mode-link" onclick="switchMode('explore')" id="exploreLink">explore</button>
+            <span style="color: #e5e5e5;">|</span>
+            <button class="mode-link" onclick="switchMode('my-collection')" id="myCollectionLink">my collection</button>
+        </div>
+
+        <!-- Create Mode (default) -->
+        <div class="main-input" id="createMode">
+            <!-- Generate Section -->
+            <div class="input-area">
+                <textarea
+                    class="main-textarea"
+                    id="promptInput"
+                    placeholder="Describe the image you want to see..."></textarea>
+                <div class="input-actions">
+                    <button class="btn btn-primary" onclick="generateArt()">Generate</button>
+                    <button class="btn btn-secondary" onclick="feelingLucky()">Feeling Lucky</button>
+                </div>
+            </div>
+
+            <!-- Separator -->
+            <div style="text-align: center; margin: 40px 0 30px; color: #ccc; font-size: 0.75rem; text-transform: uppercase; letter-spacing: 1px;">
+                or
+            </div>
+
+            <!-- Upload Section -->
+            <div class="input-area" id="dropZone" style="cursor: pointer;" onclick="document.getElementById('fileInput').click()">
+                <div style="padding: 40px 20px; text-align: center;">
+                    <div style="color: #999; font-size: 0.9rem; margin-bottom: 8px;">Upload an image</div>
+                    <div style="color: #ccc; font-size: 0.75rem;">Click or drag image here</div>
+                </div>
+            </div>
+        </div>
+
+        <!-- Explore Mode -->
+        <div class="browse-section" id="exploreMode">
+            <div class="search-bar">
+                <input
+                    type="text"
+                    class="search-input"
+                    id="searchInput"
+                    placeholder="Search for art..."
+                    onkeypress="if(event.key === 'Enter') searchArt()">
+            </div>
+
+            <!-- Suggestions -->
+            <div style="text-align: center; margin: 16px 0; font-size: 0.8rem; color: #666;">
+                <span style="color: #999;">Try:</span>
+                <button class="mode-link" onclick="suggestSearch('Monet')">Monet</button>
+                <span style="color: #e5e5e5;">·</span>
+                <button class="mode-link" onclick="suggestSearch('Japanese art')">Japanese art</button>
+                <span style="color: #e5e5e5;">·</span>
+                <button class="mode-link" onclick="suggestSearch('Bold colors')">Bold colors</button>
+            </div>
+
+            <div class="art-grid" id="artGrid"></div>
+
+            <!-- Show more button -->
+            <div class="show-more" id="browseShowMore" style="display: none;">
+                <button class="show-more-btn" onclick="showMoreBrowse()">show 8 more</button>
+            </div>
+        </div>
+
+        <!-- My Collection Mode -->
+        <div class="browse-section" id="myCollectionMode">
+            <div class="art-grid" id="collectionGrid"></div>
+
+            <!-- Show more button -->
+            <div class="show-more" id="collectionShowMore" style="display: none;">
+                <button class="show-more-btn" onclick="showMoreCollection()">show 8 more</button>
+            </div>
+        </div>
+    </div>
+
+    <!-- Admin Link -->
+    <a href="admin.html" class="admin-link">admin</a>
+
+    <!-- Generation Progress Overlay -->
+    <div class="generation-overlay" id="generationOverlay">
+        <div class="generation-content">
+            <div class="generation-spinner"></div>
+            <div class="generation-status" id="generationStatusText">Generating image...</div>
+            <div class="generation-prompt" id="generationPromptText"></div>
+            <div class="generation-filename" id="generationFilenameText"></div>
+        </div>
+    </div>
+
+    <!-- Art Preview Modal -->
+    <div class="modal" id="artModal" onclick="if(event.target === this) closeModal()">
+        <div class="modal-content">
+            <button class="close-modal" onclick="closeModal()">×</button>
+            <button class="orientation-toggle" id="orientationToggle" onclick="togglePreviewOrientation()">⟲</button>
+
+            <!-- Crop adjustment controls -->
+            <div class="crop-controls">
+                <button class="crop-btn crop-up" onclick="adjustCrop('up')">↑</button>
+                <button class="crop-btn crop-down" onclick="adjustCrop('down')">↓</button>
+                <button class="crop-btn crop-left" onclick="adjustCrop('left')">←</button>
+                <button class="crop-btn crop-right" onclick="adjustCrop('right')">→</button>
+                <button class="crop-btn crop-reset" onclick="adjustCrop('reset')">◎</button>
+            </div>
+
+            <!-- Zoom controls -->
+            <div class="zoom-controls">
+                <button class="zoom-btn zoom-in" onclick="adjustZoom('in')">+</button>
+                <button class="zoom-btn zoom-out" onclick="adjustZoom('out')">−</button>
+                <button class="zoom-btn zoom-fit" onclick="adjustZoom('fit')">⊡</button>
+            </div>
+
+            <img id="modalImage" class="modal-image" src="" alt="">
+            <div class="modal-info">
+                <div class="modal-actions">
+                    <button class="btn btn-primary" onclick="applyModalArt()">Apply to Display</button>
+                </div>
+                <div style="text-align: center; margin-top: 12px;">
+                    <button class="mode-link" id="modalSecondaryAction" onclick="handleSecondaryAction()" style="display: none;"></button>
+                </div>
+            </div>
+        </div>
+    </div>
+
+    <!-- Hidden file input -->
+    <input type="file" id="fileInput" accept="image/*" onchange="handleFileSelect(event)">
+
+    <script>
+        // Global state
+        let currentMode = 'create';
+        let currentArtResults = [];
+        let selectedModalArt = null;
+        let selectedHistoryItem = null;
+        let defaultOrientation = 'portrait';
+        let secondaryActionType = null; // 'add', 'remove', 'delete'
+
+        // Browse state
+        let browseDisplayCount = getInitialDisplayCount();
+        let collectionDisplayCount = getInitialDisplayCount();
+        let allArtworks = [];
+        let myCollection = [];
+        let filteredCollection = [];
+        let currentFilter = 'all';
+        let collectionSearchQuery = '';
+        let collectionSortBy = 'date-desc';
+
+        // Determine initial display count based on screen size
+        function getInitialDisplayCount() {
+            const width = window.innerWidth;
+            if (width >= 768) return 16; // Desktop: 4 rows of 4 columns
+            if (width >= 601) return 12; // Tablet: 4 rows of 3 columns
+            return 8; // Mobile: 8 items in single column
+        }
+
+        // Determine increment for "show more" based on screen size
+        function getShowMoreIncrement() {
+            const width = window.innerWidth;
+            if (width >= 768) return 12; // Desktop: 3 more rows
+            if (width >= 601) return 9; // Tablet: 3 more rows
+            return 8; // Mobile: 8 more items
+        }
+
+        // Load settings
+        async function loadSettings() {
+            try {
+                const response = await fetch('/api/settings');
+                const settings = await response.json();
+                defaultOrientation = settings.defaultOrientation || 'portrait';
+            } catch (error) {
+                console.error('Failed to load settings:', error);
+                defaultOrientation = 'portrait';
+            }
+        }
+
+        // Apply default orientation to modal image
+        function applyDefaultOrientation() {
+            const modalImage = document.getElementById('modalImage');
+            if (defaultOrientation === 'landscape') {
+                modalImage.classList.add('landscape');
+            } else {
+                modalImage.classList.remove('landscape');
+            }
+        }
+
+        // Initialize
+        document.addEventListener('DOMContentLoaded', () => {
+            loadSettings();
+            loadCurrentDisplay();
+            loadAllArt();
+            loadMyCollection();
+            setupDragDrop();
+            setInterval(loadCurrentDisplay, 30000);
+        });
+
+        // Mode switching
+        function switchMode(mode) {
+            currentMode = mode;
+
+            // Hide all modes
+            document.getElementById('createMode').style.display = 'none';
+            document.getElementById('exploreMode').classList.remove('show');
+            document.getElementById('myCollectionMode').classList.remove('show');
+
+            // Show selected mode
+            if (mode === 'create') {
+                document.getElementById('createMode').style.display = 'block';
+            } else if (mode === 'explore') {
+                document.getElementById('exploreMode').classList.add('show');
+                browseDisplayCount = 8;
+                if (currentArtResults.length === 0) {
+                    loadAllArt(); // Load initial art
+                } else {
+                    displayArtResults();
+                }
+            } else if (mode === 'my-collection') {
+                document.getElementById('myCollectionMode').classList.add('show');
+                collectionDisplayCount = 8;
+                displayMyCollection();
+            }
+
+            // Update tab colors
+            document.getElementById('createLink').style.color = mode === 'create' ? '#1a1a1a' : '#999';
+            document.getElementById('exploreLink').style.color = mode === 'explore' ? '#1a1a1a' : '#999';
+            document.getElementById('myCollectionLink').style.color = mode === 'my-collection' ? '#1a1a1a' : '#999';
+        }
+
+        // Suggestion click
+        function suggestSearch(query) {
+            document.getElementById('searchInput').value = query;
+            searchArt();
+        }
+
+        // Load current display
+        async function loadCurrentDisplay() {
+            try {
+                const response = await fetch('/api/current-full.json');
+                const data = await response.json();
+
+                if (data.imageId && data.originalImage) {
+                    const preview = document.getElementById('currentImagePreview');
+                    const img = document.getElementById('currentImageThumb');
+                    const prompt = document.getElementById('currentImagePrompt');
+
+                    img.src = `data:${data.originalImageMime || 'image/png'};base64,${data.originalImage}`;
+                    preview.classList.add('show');
+
+                    if (data.originalPrompt) {
+                        prompt.textContent = `"${data.originalPrompt}"`;
+                        prompt.classList.add('show');
+                    } else {
+                        prompt.classList.remove('show');
+                    }
+                }
+            } catch (error) {
+                console.error('Failed to load:', error);
+            }
+        }
+
+        // Generate art
+        async function generateArt() {
+            const prompt = document.getElementById('promptInput').value.trim();
+            if (!prompt) return;
+
+            const overlay = document.getElementById('generationOverlay');
+            const promptText = document.getElementById('generationPromptText');
+            promptText.textContent = `"${prompt}"`;
+            overlay.classList.add('show');
+
+            try {
+                const rotation = defaultOrientation === 'landscape' ? 90 : 0;
+
+                const response = await fetch('/api/generate-art', {
+                    method: 'POST',
+                    headers: { 'Content-Type': 'application/json' },
+                    body: JSON.stringify({ prompt, rotation })
+                });
+
+                if (response.ok) {
+                    const data = await response.json();
+                    document.getElementById('promptInput').value = '';
+                    await loadCurrentDisplay();
+                    overlay.classList.remove('show');
+
+                    const imageId = (data.current && data.current.imageId) || data.imageId;
+                    await openGeneratedImagePreview(imageId);
+
+                    setTimeout(loadMyCollection, 1000);
+                } else {
+                    overlay.classList.remove('show');
+                    const errorData = await response.json();
+                    alert('Generation failed: ' + (errorData.error || 'Unknown error'));
+                }
+            } catch (error) {
+                console.error('Generation failed:', error);
+                overlay.classList.remove('show');
+                alert('Generation failed: ' + error.message);
+            }
+        }
+
+        // Open preview modal for newly generated image
+        async function openGeneratedImagePreview(imageId) {
+            try {
+                const response = await fetch(`/api/images/${imageId}`);
+                if (!response.ok) {
+                    console.error('Generated image not found');
+                    return;
+                }
+
+                const item = await response.json();
+                selectedHistoryItem = item;
+
+                const imageSrc = item.originalImage
+                    ? `data:${item.originalImageMime || 'image/png'};base64,${item.originalImage}`
+                    : `data:image/png;base64,${item.thumbnail}`;
+
+                document.getElementById('modalImage').src = imageSrc;
+                applyDefaultOrientation();
+                document.getElementById('deleteModalBtn').style.display = 'inline-block';
+                document.getElementById('artModal').classList.add('show');
+            } catch (error) {
+                console.error('Failed to open preview:', error);
+            }
+        }
+
+        // Feeling lucky
+        async function feelingLucky() {
+            try {
+                const currentPrompt = document.getElementById('promptInput').value.trim();
+                const response = await fetch('/api/lucky-prompt', {
+                    method: 'POST',
+                    headers: { 'Content-Type': 'application/json' },
+                    body: JSON.stringify({ currentPrompt })
+                });
+                const data = await response.json();
+                if (data.prompt) {
+                    document.getElementById('promptInput').value = data.prompt;
+                }
+            } catch (error) {
+                console.error('Lucky prompt failed:', error);
+            }
+        }
+
+        // Search art
+        async function searchArt() {
+            const query = document.getElementById('searchInput').value.trim();
+            if (!query) return;
+
+            const grid = document.getElementById('artGrid');
+            grid.innerHTML = '<div class="loading">Searching...</div>';
+
+            try {
+                const response = await fetch(`/api/art/search?q=${encodeURIComponent(query)}`);
+                const data = await response.json();
+                currentArtResults = data.results || [];
+                browseDisplayCount = 8;
+                displayArtResults();
+            } catch (error) {
+                grid.innerHTML = '<div class="loading">Search failed</div>';
+            }
+        }
+
+        async function loadAllArt() {
+            try {
+                const response = await fetch('/api/collections');
+                const data = await response.json();
+
+                allArtworks = [];
+                for (const collection of data.collections) {
+                    const collResponse = await fetch(`/api/collections/${collection.id}`);
+                    const collData = await collResponse.json();
+                    collData.artworks.forEach(artwork => {
+                        artwork.collectionId = collection.id;
+                        allArtworks.push(artwork);
+                    });
+                }
+
+                filterArt('all');
+            } catch (error) {
+                console.error('Failed to load art:', error);
+            }
+        }
+
+        async function loadMyCollection() {
+            try {
+                const response = await fetch('/api/my-collection');
+                myCollection = await response.json();
+
+                if (currentBrowseView === 'my-collection') {
+                    displayMyCollection();
+                }
+            } catch (error) {
+                console.error('Failed to load my collection:', error);
+            }
+        }
+
+        function displayMyCollection() {
+            const grid = document.getElementById('collectionGrid');
+            const showMoreBtn = document.getElementById('collectionShowMore');
+
+            if (myCollection.length === 0) {
+                grid.innerHTML = '<div class="loading">Your collection is empty</div>';
+                showMoreBtn.style.display = 'none';
+                return;
+            }
+
+            const displayedItems = myCollection.slice(0, collectionDisplayCount);
+            grid.innerHTML = displayedItems.map(item => {
+                // Handle different item types
+                const imageUrl = item.imageUrl || (item.thumbnail ? `data:image/png;base64,${item.thumbnail}` : '');
+                const title = item.title || item.originalPrompt?.substring(0, 30) || 'Untitled';
+                const artist = item.artist || (item.collectionType === 'generated' ? 'Generated' : 'Uploaded');
+
+                return `
+                    <div class="art-item" onclick='openCollectionItem(${JSON.stringify(item).replace(/'/g, "&apos;")})'>
+                        <img class="art-image" src="${imageUrl}" alt="${title}">
+                        <div class="art-title">${title} ${artist !== 'Generated' && artist !== 'Uploaded' ? `· ${artist}` : ''}</div>
+                    </div>
+                `;
+            }).join('');
+
+            // Show "show more" button if there are more results
+            if (collectionDisplayCount < myCollection.length) {
+                const increment = getShowMoreIncrement();
+                document.getElementById('showMoreCollectionBtn').textContent = `show ${increment} more`;
+                showMoreBtn.style.display = 'block';
+            } else {
+                showMoreBtn.style.display = 'none';
+            }
+        }
+
+        function showMoreCollection() {
+            collectionDisplayCount += getShowMoreIncrement();
+            displayMyCollection();
+        }
+
+        function filterArt(collectionId) {
+            currentFilter = collectionId;
+
+            if (collectionId === 'all') {
+                currentArtResults = allArtworks;
+            } else {
+                currentArtResults = allArtworks.filter(art => art.collectionId === collectionId);
+            }
+
+            browseDisplayCount = 8;
+            displayArtResults();
+        }
+
+        function displayArtResults() {
+            const grid = document.getElementById('artGrid');
+            const showMoreBtn = document.getElementById('browseShowMore');
+
+            if (currentArtResults.length === 0) {
+                grid.innerHTML = '<div class="loading">No results</div>';
+                showMoreBtn.style.display = 'none';
+                return;
+            }
+
+            const displayedResults = currentArtResults.slice(0, browseDisplayCount);
+            grid.innerHTML = displayedResults.map(art => `
+                <div class="art-item" onclick='previewArt(${JSON.stringify(art).replace(/'/g, "&apos;")})'>
+                    <img class="art-image" src="${art.thumbnail || art.imageUrl}" alt="${art.title}">
+                    <div class="art-title">${art.title}</div>
+                </div>
+            `).join('');
+
+            // Show "show more" button if there are more results
+            if (browseDisplayCount < currentArtResults.length) {
+                const increment = getShowMoreIncrement();
+                document.getElementById('showMoreBrowseBtn').textContent = `show ${increment} more`;
+                showMoreBtn.style.display = 'block';
+            } else {
+                showMoreBtn.style.display = 'none';
+            }
+        }
+
+        function showMoreBrowse() {
+            browseDisplayCount += getShowMoreIncrement();
+            displayArtResults();
+        }
+
+        function previewArt(art) {
+            selectedModalArt = art;
+            selectedHistoryItem = null;
+            document.getElementById('modalImage').src = art.imageUrl;
+            applyDefaultOrientation();
+
+            // Show "add to collection" link
+            const secondaryAction = document.getElementById('modalSecondaryAction');
+            secondaryAction.textContent = 'add to collection';
+            secondaryAction.style.display = 'block';
+            secondaryActionType = 'add';
+
+            document.getElementById('artModal').classList.add('show');
+        }
+
+        async function openCollectionItem(item) {
+            try {
+                selectedHistoryItem = item;
+                selectedModalArt = null;
+
+                // Determine image source
+                let imageSrc;
+                if (item.imageUrl) {
+                    imageSrc = item.imageUrl;
+                } else if (item.originalImage) {
+                    imageSrc = `data:${item.originalImageMime || 'image/png'};base64,${item.originalImage}`;
+                } else if (item.thumbnail) {
+                    imageSrc = `data:image/png;base64,${item.thumbnail}`;
+                }
+
+                document.getElementById('modalImage').src = imageSrc;
+                applyDefaultOrientation();
+
+                // Set appropriate secondary action
+                const secondaryAction = document.getElementById('modalSecondaryAction');
+                if (item.collectionType === 'generated' || item.collectionType === 'uploaded') {
+                    secondaryAction.textContent = 'delete';
+                    secondaryAction.style.display = 'block';
+                    secondaryActionType = 'delete';
+                } else if (item.collectionType === 'added') {
+                    secondaryAction.textContent = 'remove from collection';
+                    secondaryAction.style.display = 'block';
+                    secondaryActionType = 'remove';
+                } else {
+                    secondaryAction.style.display = 'none';
+                    secondaryActionType = null;
+                }
+
+                document.getElementById('artModal').classList.add('show');
+            } catch (error) {
+                console.error('Failed to open collection item:', error);
+            }
+        }
+
+        function closeModal() {
+            document.getElementById('artModal').classList.remove('show');
+            selectedModalArt = null;
+            selectedHistoryItem = null;
+            secondaryActionType = null;
+            document.getElementById('modalSecondaryAction').style.display = 'none';
+
+            const modalImage = document.getElementById('modalImage');
+            modalImage.classList.remove('landscape');
+            cropX = 50;
+            cropY = 50;
+            modalImage.style.objectPosition = '50% 50%';
+            zoomLevel = 1.0;
+            modalImage.style.transform = 'scale(1)';
+            modalImage.style.objectFit = 'cover';
+        }
+
+        async function handleSecondaryAction() {
+            if (secondaryActionType === 'add') {
+                await addToCollection();
+            } else if (secondaryActionType === 'delete') {
+                await deleteModalImage();
+            } else if (secondaryActionType === 'remove') {
+                await removeFromCollection();
+            }
+        }
+
+        async function addToCollection() {
+            if (!selectedModalArt) return;
+
+            try {
+                const response = await fetch('/api/my-collection', {
+                    method: 'POST',
+                    headers: { 'Content-Type': 'application/json' },
+                    body: JSON.stringify({
+                        imageUrl: selectedModalArt.imageUrl,
+                        title: selectedModalArt.title,
+                        artist: selectedModalArt.artist,
+                        year: selectedModalArt.year,
+                        thumbnail: selectedModalArt.thumbnail,
+                        collectionId: selectedModalArt.collectionId,
+                        wikimedia: selectedModalArt.wikimedia
+                    })
+                });
+
+                if (response.ok) {
+                    // Hide the action after adding
+                    document.getElementById('modalSecondaryAction').style.display = 'none';
+                    secondaryActionType = null;
+
+                    // Reload collection
+                    await loadMyCollection();
+
+                    console.log('Added to collection');
+                } else {
+                    const data = await response.json();
+                    if (data.error === 'Artwork already in collection') {
+                        document.getElementById('modalSecondaryAction').style.display = 'none';
+                        secondaryActionType = null;
+                    } else {
+                        alert('Failed to add to collection: ' + data.error);
+                    }
+                }
+            } catch (error) {
+                console.error('Add to collection failed:', error);
+                alert('Failed to add to collection');
+            }
+        }
+
+        async function removeFromCollection() {
+            if (!selectedHistoryItem || !selectedHistoryItem.id) return;
+
+            if (!confirm('Remove this artwork from your collection?')) {
+                return;
+            }
+
+            try {
+                const response = await fetch(`/api/my-collection/${selectedHistoryItem.id}`, {
+                    method: 'DELETE'
+                });
+
+                if (response.ok) {
+                    closeModal();
+                    await loadMyCollection();
+                } else {
+                    const data = await response.json();
+                    alert('Failed to remove: ' + (data.error || 'Unknown error'));
+                }
+            } catch (error) {
+                console.error('Remove failed:', error);
+                alert('Failed to remove from collection');
+            }
+        }
+
+        function togglePreviewOrientation() {
+            const modalImage = document.getElementById('modalImage');
+            modalImage.classList.toggle('landscape');
+        }
+
+        // Crop adjustment
+        let cropX = 50;
+        let cropY = 50;
+        const CROP_STEP = 5;
+
+        function adjustCrop(direction) {
+            const modalImage = document.getElementById('modalImage');
+
+            switch(direction) {
+                case 'up':
+                    cropY = Math.max(0, cropY - CROP_STEP);
+                    break;
+                case 'down':
+                    cropY = Math.min(100, cropY + CROP_STEP);
+                    break;
+                case 'left':
+                    cropX = Math.max(0, cropX - CROP_STEP);
+                    break;
+                case 'right':
+                    cropX = Math.min(100, cropX + CROP_STEP);
+                    break;
+                case 'reset':
+                    cropX = 50;
+                    cropY = 50;
+                    break;
+            }
+
+            modalImage.style.objectPosition = `${cropX}% ${cropY}%`;
+        }
+
+        // Zoom adjustment
+        let zoomLevel = 1.0;
+        const ZOOM_STEP = 0.1;
+
+        function adjustZoom(direction) {
+            const modalImage = document.getElementById('modalImage');
+
+            switch(direction) {
+                case 'in':
+                    zoomLevel = Math.min(2.0, zoomLevel + ZOOM_STEP);
+                    break;
+                case 'out':
+                    zoomLevel = Math.max(0.5, zoomLevel - ZOOM_STEP);
+                    break;
+                case 'fit':
+                    zoomLevel = 1.0;
+                    break;
+            }
+
+            modalImage.style.transform = `scale(${zoomLevel})`;
+
+            if (zoomLevel < 1.0) {
+                modalImage.style.objectFit = 'contain';
+            } else {
+                modalImage.style.objectFit = 'cover';
+            }
+        }
+
+        // File upload
+        function setupDragDrop() {
+            const zone = document.getElementById('dropZone');
+
+            zone.addEventListener('dragover', (e) => {
+                e.preventDefault();
+                zone.classList.add('dragover');
+            });
+
+            zone.addEventListener('dragleave', () => {
+                zone.classList.remove('dragover');
+            });
+
+            zone.addEventListener('drop', (e) => {
+                e.preventDefault();
+                zone.classList.remove('dragover');
+
+                const files = e.dataTransfer.files;
+                if (files.length > 0 && files[0].type.startsWith('image/')) {
+                    handleFileUpload(files[0]);
+                }
+            });
+        }
+
+        function handleFileSelect(event) {
+            const file = event.target.files[0];
+            if (file) {
+                handleFileUpload(file);
+            }
+        }
+
+        async function handleFileUpload(file) {
+            const overlay = document.getElementById('generationOverlay');
+            const statusText = document.getElementById('generationStatusText');
+            const promptText = document.getElementById('generationPromptText');
+            const filenameText = document.getElementById('generationFilenameText');
+
+            statusText.textContent = 'Uploading image...';
+            promptText.textContent = '';
+            filenameText.textContent = file.name;
+            overlay.classList.add('show');
+
+            const formData = new FormData();
+            formData.append('image', file);
+
+            try {
+                const response = await fetch('/api/upload', {
+                    method: 'POST',
+                    body: formData
+                });
+
+                if (response.ok) {
+                    const data = await response.json();
+                    document.getElementById('fileInput').value = '';
+                    await loadCurrentDisplay();
+                    overlay.classList.remove('show');
+                    statusText.textContent = 'Generating image...';
+                    filenameText.textContent = '';
+
+                    await openGeneratedImagePreview(data.imageId || 'current');
+                    setTimeout(loadMyCollection, 1000);
+                } else {
+                    overlay.classList.remove('show');
+                    statusText.textContent = 'Generating image...';
+                    filenameText.textContent = '';
+                    const errorData = await response.json();
+                    alert('Upload failed: ' + (errorData.error || 'Unknown error'));
+                }
+            } catch (error) {
+                console.error('Upload failed:', error);
+                overlay.classList.remove('show');
+                statusText.textContent = 'Generating image...';
+                filenameText.textContent = '';
+                alert('Upload failed: ' + error.message);
+            }
+        }
+
+        // History (kept for generated/uploaded images)
+        async function openHistoryPreview(imageId) {
+            try {
+                const response = await fetch(`/api/images/${imageId}`);
+                if (!response.ok) {
+                    console.error('Image not found');
+                    return;
+                }
+
+                const item = await response.json();
+                selectedHistoryItem = item;
+
+                const imageSrc = item.originalImage
+                    ? `data:${item.originalImageMime || 'image/png'};base64,${item.originalImage}`
+                    : `data:image/png;base64,${item.thumbnail}`;
+
+                document.getElementById('modalImage').src = imageSrc;
+                applyDefaultOrientation();
+                document.getElementById('deleteModalBtn').style.display = 'inline-block';
+                document.getElementById('artModal').classList.add('show');
+            } catch (error) {
+                console.error('Failed to open preview:', error);
+            }
+        }
+
+        async function applyModalArt() {
+            if (!selectedModalArt && !selectedHistoryItem) return;
+
+            try {
+                let response;
+                const modalImage = document.getElementById('modalImage');
+                const isLandscape = modalImage.classList.contains('landscape');
+                const rotation = isLandscape ? 90 : 0;
+
+                if (selectedHistoryItem) {
+                    response = await fetch(`/api/history/${selectedHistoryItem.imageId}/load`, {
+                        method: 'POST',
+                        headers: { 'Content-Type': 'application/json' },
+                        body: JSON.stringify({ rotation })
+                    });
+                } else if (selectedModalArt) {
+                    response = await fetch('/api/art/import', {
+                        method: 'POST',
+                        headers: { 'Content-Type': 'application/json' },
+                        body: JSON.stringify({
+                            imageUrl: selectedModalArt.imageUrl,
+                            title: selectedModalArt.title,
+                            artist: selectedModalArt.artist,
+                            rotation: rotation
+                        })
+                    });
+                }
+
+                if (response && response.ok) {
+                    closeModal();
+                    setTimeout(loadCurrentDisplay, 2000);
+                }
+            } catch (error) {
+                console.error('Apply art failed:', error);
+            }
+        }
+
+        async function deleteModalImage() {
+            if (!selectedHistoryItem) return;
+
+            if (!confirm('Are you sure you want to delete this image?')) {
+                return;
+            }
+
+            try {
+                const response = await fetch(`/api/history/${selectedHistoryItem.imageId}`, { method: 'DELETE' });
+                if (response.ok) {
+                    closeModal();
+                    await loadMyCollection();
+                } else {
+                    const data = await response.json();
+                    alert('Failed to delete: ' + (data.error || 'Unknown error'));
+                }
+            } catch (error) {
+                console.error('Delete failed:', error);
+                alert('Failed to delete image');
+            }
+        }
+    </script>
+</body>
+</html>